Running a Project
-----------------

Local
~~~~~

Running a project file is straightforward. Call the ``buildstock_local`` command line tool as follows:

.. command-output:: buildstock_local --help
   :ellipsis: 0,8

.. warning::

    In general, you should omit the ``-j`` argument, which will use all the cpus you made available to docker.
    Setting the ``-j`` flag for a number greater than the number of CPUs you made available in Docker
    will cause the simulations to run *slower* as the concurrent simulations will compete for CPUs.

.. warning::

    Running the simulation with ``--postprocessonly`` when there is already postprocessed results from previous run will
    overwrite those results.

NREL HPC (Eagle or Kestrel)
~~~~~~~~~~~~~~~~~~~~~~~~~~~
After you have :ref:`activated the appropriate conda environment on Eagle <eagle_install>`,
you can submit a project file to be simulated by passing it to the ``buildstock_eagle`` command.

.. command-output:: buildstock_eagle --help
   :ellipsis: 0,8

.. command-output:: buildstock_kestrel --help
   :ellipsis: 0, 8

.. warning::

    Running the simulation with ``postprocessonly`` when there is already postprocessed results from previous run will
    overwrite those results.


Project configuration
.....................

To run a project on Kestrel or Eagle, you will need to make a few changes to
your :doc:`project_defn`. First, the ``output_directory`` should be in
``/scratch/your_username/some_directory`` or in ``/projects`` somewhere.
Building stock simulations generate a lot of output quickly and the ``/scratch``
or ``/projects`` filesystem are equipped to handle that kind of I/O throughput
where your ``/home`` directory is not.

Next, you will need to add a :ref:`kestrel-config` or :ref:`eagle-config` top level key to the
project file, which will look something like this:

.. code-block:: yaml

    kestrel:  # or eagle
      account: your_hpc_allocation
      n_jobs: 100  # the number of concurrent nodes to use
      minutes_per_sim: 2
      sampling:
        time: 60  # the number of minutes you expect sampling to take
      postprocessing:
        time: 180  # the number of minutes you expect post processing to take

In general, be conservative on the time estimates. It can be helpful to run a
small batch with pretty conservative estimates and then look at the output logs
to see how long things really took before submitting a full batch simulation.

Re-running failed array jobs
............................

Running buildstockbatch on HPC breaks the simulation into an array of jobs that
you set with the ``n_jobs`` configuration parameter. Each of those jobs runs a
batch of simulations on a single compute node. Sometimes a handful of jobs will
fail. If most of the jobs succeeded, rather than rerun everything you can
resubmit just the jobs that failed with the ``--rerun_failed`` command line
argument. This will also clear out and rerun the postprocessing.

Amazon Web Services
~~~~~~~~~~~~~~~~~~~

Running a batch on AWS is done by calling the ``buildstock_aws`` command line
tool.

.. command-output:: buildstock_aws --help
   :ellipsis: 0,8

The first time you run it may take several minutes to build and upload the
docker image. ``buildstock_aws`` needs to stay running and connected to the
internet while the batch simulation is running on AWS. We have found it useful
to run from an EC2 instance for convenience, but that is not strictly necessary.

AWS Specific Project configuration
..................................

For the project to run on AWS, you will need to add a section to your config
file, something like this:

.. code-block:: yaml

    aws:
      # The job_identifier should be unique, start with alpha, and limited to 10 chars
      job_identifier: national01
      s3:
        bucket: myorg-resstock
        prefix: national01_run01
      region: us-west-2
      use_spot: true
      batch_array_size: 10000
      dask:
        n_workers: 8
      notifications_email: your_email@somewhere.com  # doesn't work right now

See :ref:`aws-config` for details.

Cleaning up after yourself
..........................

<<<<<<< HEAD
When the simulation and postprocessing is all complete, run ``buildstock_aws
--clean your_project_file.yml``. This will clean up all the AWS resources that
were created on your behalf to run the simulations. Your results will still be
on S3 and queryable in Athena.

Google Cloud Platform
~~~~~~~~~~~~~~~~~~~~~

Run a project on GCP by calling the ``buildstock_gcp`` command line tool.

.. command-output:: buildstock_gcp --help
   :ellipsis: 0,8

The first time you run ``buildstock_gcp`` it may take several minutes,
especially over a slower internet connection as it is downloading and building a docker image.

GCP specific project configuration
..................................

For the project to run on GCP, you will need to add a ``gcp`` section to your project
file, something like this:

.. code-block:: yaml

    gcp:
      job_identifier: national01
      # The project, Artifact Registry repo, and GCS bucket must already exist.
      project: myorg_project
      region: us-central1
      artifact_registry:
        repository: buildstockbatch-docker
      gcs:
        bucket: buildstockbatch
        prefix: national01_run01
      job_environment:
        use_spot: true
      batch_array_size: 10000

See :ref:`gcp-config` for details and other optional settings.

You can optionally override the ``job_identifier`` from the command line
(``buildstock_gcp project.yml [job_identifier]``). Note that each job you run must have a unique ID
(unless you delete a previous job with the ``--clean`` option), so this option makes it easier to
quickly assign a new ID with each run without updating the config file.


Retry failed tasks
..................

Occasionally, especially when using spot instances, tasks will fail for transient reasons, like
the VM being preempted. While preempted tasks are automatically retried a few times, if they continue
to fail, the entire job will fail and postprocessing will not run.

If this happens, you can rerun the same job with the ``--missingonly`` flag. This will rerun only the
tasks that didn't produce output files, then run postprocessing. Note: This flag assumes that your
project config file has not changed since the previous run, other than the job identifier.
If it has changed, the behavior is undefined.


Show existing jobs
..................

Run ``buildstock_gcp your_project_file.yml [job_identifier] --show_jobs`` to see the existing
jobs matching the project specified. This can show you whether a previously-started job
has completed, is still running, or has already been cleaned up.


Post-processing only
.....................

If ``buildstock_gcp`` is interrupted after the simulations are kicked off (i.e. the Batch job is
running), the simulations will finish, but post-processing will not be started. You can run only
the post-processing steps later with the ``--postprocessonly`` flag.


Cleaning up after yourself
..........................

When the simulations and postprocessing are complete, run ``buildstock_gcp
your_project_file.yml [job_identifier] --clean``. This will clean up all the GCP resources that
were created to run the specified project, other than files in Cloud Storage. If the project is
still running, it will be cancelled. Your output files will still be available in GCS.

You can clean up files in Cloud Storage from the `GCP Console`_.

If you make code changes between runs, you may want to occasionally clean up the docker
images created for each run with ``docker image prune``.

.. _GCP Console: https://console.cloud.google.com/storage/browser
=======
When the batch is done, ``buildstock_aws`` should clean up after itself.
However, if something goes wrong, the cleanup script can be run with the
``--clean`` option like so:

::

  buildstock_aws --clean your_project_file.yml

This will clean up all the AWS resources that were created on your behalf to run
the simulations. Your results will still be on S3 and queryable in Athena.
>>>>>>> 62604449
<|MERGE_RESOLUTION|>--- conflicted
+++ resolved
@@ -115,11 +115,17 @@
 Cleaning up after yourself
 ..........................
 
-<<<<<<< HEAD
-When the simulation and postprocessing is all complete, run ``buildstock_aws
---clean your_project_file.yml``. This will clean up all the AWS resources that
-were created on your behalf to run the simulations. Your results will still be
-on S3 and queryable in Athena.
+When the batch is done, ``buildstock_aws`` should clean up after itself.
+However, if something goes wrong, the cleanup script can be run with the
+``--clean`` option like so:
+
+::
+
+  buildstock_aws --clean your_project_file.yml
+
+This will clean up all the AWS resources that were created on your behalf to run
+the simulations. Your results will still be on S3 and queryable in Athena.
+
 
 Google Cloud Platform
 ~~~~~~~~~~~~~~~~~~~~~
@@ -204,16 +210,4 @@
 If you make code changes between runs, you may want to occasionally clean up the docker
 images created for each run with ``docker image prune``.
 
-.. _GCP Console: https://console.cloud.google.com/storage/browser
-=======
-When the batch is done, ``buildstock_aws`` should clean up after itself.
-However, if something goes wrong, the cleanup script can be run with the
-``--clean`` option like so:
-
-::
-
-  buildstock_aws --clean your_project_file.yml
-
-This will clean up all the AWS resources that were created on your behalf to run
-the simulations. Your results will still be on S3 and queryable in Athena.
->>>>>>> 62604449
+.. _GCP Console: https://console.cloud.google.com/storage/browser