--- conflicted
+++ resolved
@@ -17,17 +17,10 @@
           - scenario_name: Scenario1
             type: CO2e
             elec_folder: data/cambium/LRMER_MidCase_15
-<<<<<<< HEAD
-            gas_value: 147.3
-            propane_value: 177.8
-            oil_value: 195.9
-            wood_value: 0.0
-=======
 
         utility_bills:
           - scenario_name: Bills1
             pv_compensation_type: NetMetering
->>>>>>> ed0334bc
 
         simulation_output_report:
           timeseries_frequency: hourly
@@ -51,7 +44,6 @@
 Arguments
 ~~~~~~~~~
 
-<<<<<<< HEAD
 - ``build_existing_model``: Update the simulation control arguments to the `BuildExistingModel`_ measure.
   See :ref:`build-existing-model-defaults` for current defaults.
 
@@ -66,27 +58,13 @@
 
 - ``emissions`` (optional): Add these arguments to the `BuildExistingModel`_ measure for performing emissions calculations.
 
-  - ``scenario_name``: Name of the emission scenario.
+  - ``scenario_name``: Name of the emissions scenario.
   - ``type``: Type of emission (e.g., CO2e, NOx, etc.).
   - ``elec_folder``: Folder of schedule files with hourly electricity emissions factors values. Units are kg/MWh. Path is relative to buildstock_directory's resources folder. File names must contain GEA region names.
   - ``gas_value``: Annual emissions factor for natural gas. Units are lb/MBtu (million Btu).
   - ``propane_value``: Annual emissions factor for propane. Units are lb/MBtu (million Btu).
   - ``oil_value``: Annual emissions factor for fuel oil. Units are lb/MBtu (million Btu).
   - ``wood_value``: Annual emissions factor for wood. Units are lb/MBtu (million Btu).
-=======
-- ``build_existing_model``: Update the simulation control arguments to the `BuildExistingModel`_ measure. See
-  :ref:`hpxml-build-existing-model-defaults` for current defaults.
-
-- ``emissions`` (optional): Add these arguments to the `BuildExistingModel`_ measure for performing emissions calculations.
-
-    - ``scenario_name``: Name of the emissions scenario.
-    - ``type``: Type of emission (e.g., CO2, NOx, etc.).
-    - ``elec_folder``: Folder of schedule files with hourly electricity emissions factors values. Units are kg/MWh. Path is relative to buildstock_directory's resources folder. File names must contain GEA region names.
-    - ``gas_value``: Annual emissions factor for natural gas. Units are lb/MBtu (million Btu).
-    - ``propane_value``: Annual emissions factor for propane. Units are lb/MBtu (million Btu).
-    - ``oil_value``: Annual emissions factor for fuel oil. Units are lb/MBtu (million Btu).
-    - ``wood_value``: Annual emissions factor for wood. Units are lb/MBtu (million Btu).
->>>>>>> ed0334bc
 
 - ``utility_bills`` (optional): Add these arguments to the `BuildExistingModel`_ measure for performing utility bill calculations.
 
@@ -110,16 +88,8 @@
 
 - ``measures`` (optional): Add these optional measures to the end of your workflow.
 
-<<<<<<< HEAD
   - ``measure_dir_name``: Name of measure directory.
   - ``arguments``: map of key, value arguments to pass to the measure.
-=======
-    - ``measure_dir_name``: Name of measure directory.
-    - ``arguments``: map of key, value arguments to pass to the measure.
-
-- ``simulation_output_report``: Update the arguments to the `ReportSimulationOutput`_ measure. See
-  :ref:`hpxml-sim-output-report-defaults` for current defaults.
->>>>>>> ed0334bc
 
 - ``simulation_output_report``: Update the arguments to the `ReportSimulationOutput`_ measure.
   See :ref:`sim-output-report-defaults` for current defaults.
@@ -139,35 +109,19 @@
   - ``add_timeseries_utc_column``: Optionally add, in addition to the default local standard Time column, a local clock TimeUTC column. If the time zone UTC offset is not provided in the HPXML file, the time zone in the EPW header will be used.
   - ``output_variables``: Optionally request EnergyPlus output variables. Do not include key values; by default all key values will be requested.
 
-<<<<<<< HEAD
 - ``reporting_measures`` (optional): A list of additional reporting measures to apply to the workflow.
   Any columns reported by these additional measures will be appended to the results csv.
   Note: For upgrade runs, do not add ``ApplyUpgrade`` to the list of reporting measures, doing so will cause run to fail prematurely.
   ``ApplyUpgrade`` is applied automatically when the ``upgrades`` key is supplied.
-=======
-- ``reporting_measures`` (optional): A list of reporting measures to apply
-  to the workflow. Any columns reported by these additional measures will be
-  appended to the results csv. Note: For upgrade runs, do not add
-  ``ApplyUpgrade`` to the list of reporting measures, doing so will cause run
-  to fail prematurely. ``ApplyUpgrade`` is applied automatically when the
-  ``upgrades`` key is supplied.
->>>>>>> ed0334bc
 
   - ``measure_dir_name``: Name of measure directory.
   - ``arguments``: map of key, value arguments to pass to the measure.
 
-<<<<<<< HEAD
 - ``server_directory_cleanup`` (optional): Optionally preserve or delete various simulation output files.
   These arguments are passed directly to the `ServerDirectoryCleanup`_ measure in resstock.
   Please refer to the measure arguments there to determine what to set them to in your config file.
-=======
-- ``server_directory_cleanup`` (optional): Optionally preserve or delete
-  various simulation output files. These arguments are passed directly to
-  the `ServerDirectoryCleanup`_ measure in resstock. Please refer to the
-  measure arguments there to determine what to set them to in your config file.
->>>>>>> ed0334bc
   Note that the default behavior is to retain some files and remove others.
-  See :ref:`hpxml-server-dir-cleanup-defaults` for current defaults.
+  See :ref:`server-dir-cleanup-defaults` for current defaults.
 
 - ``debug`` (optional): Optionally enable debug mode. Enabling debug
   mode will preserve all simulation input and output files, including but
@@ -178,7 +132,7 @@
 .. _ReportSimulationOutput: https://github.com/NREL/resstock/blob/develop/resources/hpxml-measures/ReportSimulationOutput/measure.xml
 .. _ServerDirectoryCleanup: https://github.com/NREL/resstock/blob/develop/measures/ServerDirectoryCleanup/measure.xml
 
-.. _hpxml-build-existing-model-defaults:
+.. _build-existing-model-defaults:
 
 Build Existing Model Defaults
 .............................
@@ -188,7 +142,7 @@
    :start-after: sim_ctl_args = {
    :end-before: }
 
-.. _hpxml-sim-output-report-defaults:
+.. _sim-output-report-defaults:
 
 Simulation Output Report Defaults
 ..................................
@@ -198,7 +152,7 @@
    :start-after: sim_out_rep_args = {
    :end-before: }
 
-.. _hpxml-server-dir-cleanup-defaults:
+.. _server-dir-cleanup-defaults:
 
 Server Directory Cleanup Defaults
 .................................
