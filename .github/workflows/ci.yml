name: BuildStockBatch Tests
on:
  push:
    branches:
      - develop
  pull_request:
    types:
      - synchronize
      - opened
jobs:
  tests:
    runs-on: ubuntu-latest
    strategy:
      fail-fast: false
      matrix:
        python-version: ['3.8', '3.9', '3.10', '3.11']
    name: Tests - Python ${{ matrix.python-version }}
    steps:
      - uses: actions/checkout@v3
        with:
          path: buildstockbatch
      - uses: actions/checkout@v3
        with:
          repository: NREL/resstock
          path: resstock
          ref: develop
      - uses: actions/setup-python@v4
        with:
          python-version: ${{ matrix.python-version }}
      - name: Download weather
        run: |
          mkdir weather
          cd weather
          wget --quiet https://data.nrel.gov/system/files/156/BuildStock_TMY3_FIPS.zip
      - name: Download and Install OpenStudio
        run: |
          wget -q https://github.com/NREL/OpenStudio/releases/download/v3.7.0-rc1/OpenStudio-3.7.0-rc1+211bb633b0-Ubuntu-22.04-x86_64.deb
          sudo apt install -y ./OpenStudio-3.7.0-rc1+211bb633b0-Ubuntu-22.04-x86_64.deb
          openstudio openstudio_version
          which openstudio
      - name: Install buildstockbatch
        run: |
          cd buildstockbatch
          python -m pip install --progress-bar off --upgrade pip
          pip install .[dev] --progress-bar off
      - name: Linting
        run: |
          cd buildstockbatch
          # stop the build if there are Python syntax errors or undefined names
          flake8 buildstockbatch --count --select=E9,F63,F7,F82 --show-source --statistics
          # exit-zero treats all errors as warnings.
          flake8 buildstockbatch --count --statistics --exit-zero
      - name: Run PyTest and Coverage
        run: |
          cd buildstockbatch
          pytest --junitxml=coverage/junit.xml --cov=buildstockbatch --cov-report=xml:coverage/coverage.xml --cov-report=html:coverage/htmlreport
      - name: Test Report
        uses: mikepenz/action-junit-report@v3.5.2
        if: ${{ matrix.python-version == '3.11' }}
        with:
          report_paths: buildstockbatch/coverage/junit.xml
          check_name: Testing Report
          fail_on_failure: true
      - name: Save Coverage Report
        uses: actions/upload-artifact@v3
        if: ${{ matrix.python-version == '3.11' }}
        with:
          name: coverage-report-html
          path: buildstockbatch/coverage/htmlreport/
      - name: Save Coverage Report XML
        uses: actions/upload-artifact@v3
        if: ${{ matrix.python-version == '3.11' }}
        with:
          name: coverage-report-xml
          path: buildstockbatch/coverage/coverage.xml
<<<<<<< HEAD

=======
>>>>>>> 4c1b15f8
      - name: Build documentation
        if: ${{ matrix.python-version == '3.11' }}
        run: |
          cd buildstockbatch/docs
          make html SPHINXOPTS="-W --keep-going -n"
      - name: Save Docs
        uses: actions/upload-artifact@v3
        if: ${{ matrix.python-version == '3.11' }}
        with:
          name: documentation
          path: buildstockbatch/docs/_build/html/
      - uses: pre-commit-ci/lite-action@v1.0.1
        if: always()<|MERGE_RESOLUTION|>--- conflicted
+++ resolved
@@ -73,10 +73,6 @@
         with:
           name: coverage-report-xml
           path: buildstockbatch/coverage/coverage.xml
-<<<<<<< HEAD
-
-=======
->>>>>>> 4c1b15f8
       - name: Build documentation
         if: ${{ matrix.python-version == '3.11' }}
         run: |
