# -*- coding: utf-8 -*-

"""
buildstockbatch.aws
~~~~~~~~~~~~~~~
This class contains the object & methods that allow for usage of the library with AWS Batch

:author: Noel Merket
:copyright: (c) 2018 by The Alliance for Sustainable Energy
:license: BSD-3
"""
import argparse
import base64
import boto3
from botocore.exceptions import ClientError
from copy import deepcopy
import csv
from dask.distributed import Client
from dask_cloudprovider.aws import FargateCluster
import gzip
from joblib import Parallel, delayed
import json
import logging
import os
import pathlib
import random
from s3fs import S3FileSystem
import shutil
import tarfile
import re
import tempfile
import time
import tqdm
import io
import yaml

from buildstockbatch.base import ValidationError
<<<<<<< HEAD
from buildstockbatch.cloud import docker_base
=======
from buildstockbatch.aws.awsbase import AwsJobBase, boto_client_config
>>>>>>> 62604449
from buildstockbatch.cloud.docker_base import DockerBatchBase
from buildstockbatch.utils import (
    log_error_details,
    get_project_configuration,
    get_bool_env_var,
)

logger = logging.getLogger(__name__)


def backoff(thefunc, *args, **kwargs):
    backoff_mult = 1.1
    delay = 3
    tries = 5
    error_patterns = [r"\w+.NotFound"]
    while tries > 0:
        try:
            result = thefunc(*args, **kwargs)
        except ClientError as error:
            error_code = error.response["Error"]["Code"]
            caught_error = False
            for pat in error_patterns:
                if re.search(pat, error_code):
                    logger.debug(f"{error_code}: Waiting and retrying in {delay} seconds")
                    caught_error = True
                    time.sleep(delay)
                    delay *= backoff_mult
                    tries -= 1
                    break
            if not caught_error:
                raise error
        else:
            return result


def upload_file_to_s3(*args, **kwargs):
    s3 = boto3.client("s3", config=boto_client_config)
    s3.upload_file(*args, **kwargs)


def upload_directory_to_s3(local_directory, bucket, prefix):
    local_dir_abs = pathlib.Path(local_directory).absolute()

    def filename_generator():
        for dirpath, dirnames, filenames in os.walk(local_dir_abs):
            for filename in filenames:
                if filename.startswith("."):
                    continue
                local_filepath = pathlib.Path(dirpath, filename)
                s3_key = pathlib.PurePosixPath(prefix, local_filepath.relative_to(local_dir_abs))
                yield local_filepath, s3_key

    logger.debug("Uploading {} => {}/{}".format(local_dir_abs, bucket, prefix))

    Parallel(n_jobs=-1, verbose=9)(
        delayed(upload_file_to_s3)(str(local_file), bucket, s3_key.as_posix())
        for local_file, s3_key in filename_generator()
    )


def compress_file(in_filename, out_filename):
    with gzip.open(str(out_filename), "wb") as f_out:
        with open(str(in_filename), "rb") as f_in:
            shutil.copyfileobj(f_in, f_out)


def calc_hash_for_file(filename):
    with open(filename, "rb") as f:
        return hashlib.sha256(f.read()).hexdigest()


def copy_s3_file(src_bucket, src_key, dest_bucket, dest_key):
    s3 = boto3.client("s3", config=boto_client_config)
    s3.copy({"Bucket": src_bucket, "Key": src_key}, dest_bucket, dest_key)


class AwsBatchEnv(AwsJobBase):
    """
    Class to manage the AWS Batch environment.
    """

    def __init__(self, job_name, aws_config, boto3_session):
        """
        Initialize the Batch environment.
        :param job_name:  Name of the job being run

        """
        super().__init__(job_name, aws_config, boto3_session)

        self.batch = self.session.client("batch", config=boto_client_config)
        self.ec2 = self.session.client("ec2", config=boto_client_config)
        self.ec2r = self.session.resource("ec2", config=boto_client_config)
        self.step_functions = self.session.client("stepfunctions", config=boto_client_config)
        self.aws_lambda = self.session.client("lambda", config=boto_client_config)
        self.s3 = self.session.client("s3", config=boto_client_config)
        self.s3_res = self.session.resource("s3", config=boto_client_config)

        self.task_role_arn = None
        self.job_definition_arn = None
        self.instance_role_arn = None
        self.spot_service_role_arn = None
        self.service_role_arn = None
        self.instance_profile_arn = None
        self.job_queue_arn = None
        self.s3_gateway_endpoint_id = None
        self.prefix_list_id = None

        logger.propagate = False

    def __repr__(self):
        return super().__repr__()

    def create_vpc(self):
        cidrs_in_use = set()
        vpc_response = self.ec2.describe_vpcs()
        for vpc in vpc_response["Vpcs"]:
            cidrs_in_use.add(vpc["CidrBlock"])
            for cidr_assoc in vpc["CidrBlockAssociationSet"]:
                cidrs_in_use.add(cidr_assoc["CidrBlock"])

        need_to_find_cidr = True
        while need_to_find_cidr:
            self.vpc_cidr = "172.{}.0.0/16".format(random.randrange(100, 200))
            need_to_find_cidr = self.vpc_cidr in cidrs_in_use

        self.pub_subnet_cidr = self.vpc_cidr.replace("/16", "/17")
        self.priv_subnet_cidr_1 = self.vpc_cidr.replace(".0.0/16", ".128.0/18")
        self.priv_subnet_cidr_2 = self.vpc_cidr.replace(".0.0/16", ".192.0/18")

        # Create the VPC

        response = backoff(
            self.ec2.create_vpc,
            CidrBlock=self.vpc_cidr,
            AmazonProvidedIpv6CidrBlock=False,
            InstanceTenancy="default",
        )
        self.vpc_id = response["Vpc"]["VpcId"]
        logger.info(f"VPC {self.vpc_id} created")

        backoff(
            self.ec2.create_tags,
            Resources=[self.vpc_id],
            Tags=self.get_tags_uppercase(Name=self.job_identifier),
        )
        # Find the default security group

        sec_response = self.ec2.describe_security_groups(
            Filters=[
                {"Name": "vpc-id", "Values": [self.vpc_id]},
            ]
        )

        self.batch_security_group = sec_response["SecurityGroups"][0]["GroupId"]

        logger.info(f"Security group {self.batch_security_group} created for vpc/job.")

        response = backoff(
            self.ec2.authorize_security_group_ingress,
            GroupId=self.batch_security_group,
            IpPermissions=[
                {
                    "FromPort": 0,
                    "IpProtocol": "tcp",
                    "IpRanges": [
                        {"CidrIp": "0.0.0.0/0"},
                    ],
                    "ToPort": 65535,
                },
            ],
        )

        # Create the private subnets

        priv_response_1 = backoff(
            self.ec2.create_subnet,
            CidrBlock=self.priv_subnet_cidr_1,
            AvailabilityZone=f"{self.region}a",
            VpcId=self.vpc_id,
        )

        self.priv_vpc_subnet_id_1 = priv_response_1["Subnet"]["SubnetId"]

        logger.info("Private subnet created.")

        priv_response_2 = backoff(
            self.ec2.create_subnet,
            CidrBlock=self.priv_subnet_cidr_2,
            AvailabilityZone=f"{self.region}b",
            VpcId=self.vpc_id,
        )

        self.priv_vpc_subnet_id_2 = priv_response_2["Subnet"]["SubnetId"]

        logger.info("Private subnet created.")

        backoff(
            self.ec2.create_tags,
            Resources=[self.priv_vpc_subnet_id_1],
            Tags=self.get_tags_uppercase(Name=self.job_identifier),
        )

        backoff(
            self.ec2.create_tags,
            Resources=[self.priv_vpc_subnet_id_2],
            Tags=self.get_tags_uppercase(Name=self.job_identifier),
        )

        ig_response = self.ec2.create_internet_gateway()

        self.internet_gateway_id = ig_response["InternetGateway"]["InternetGatewayId"]

        backoff(
            self.ec2.create_tags,
            Resources=[self.internet_gateway_id],
            Tags=self.get_tags_uppercase(Name=self.job_identifier),
        )

        logger.info(f"Internet gateway {self.internet_gateway_id} created.")

        # Create the public subnet

        pub_response = backoff(self.ec2.create_subnet, CidrBlock=self.pub_subnet_cidr, VpcId=self.vpc_id)

        logger.info("EIP allocated.")

        self.pub_vpc_subnet_id = pub_response["Subnet"]["SubnetId"]

        backoff(
            self.ec2.create_tags,
            Resources=[self.pub_vpc_subnet_id],
            Tags=self.get_tags_uppercase(Name=self.job_identifier),
        )

        # Create and elastic IP for the NAT Gateway

        ip_response = backoff(self.ec2.allocate_address, Domain="vpc")

        self.nat_ip_allocation = ip_response["AllocationId"]

        logger.info("EIP allocated.")

        backoff(
            self.ec2.create_tags,
            Resources=[self.nat_ip_allocation],
            Tags=self.get_tags_uppercase(Name=self.job_identifier),
        )

        # Create an internet gateway

        backoff(self.ec2.attach_internet_gateway, InternetGatewayId=self.internet_gateway_id, VpcId=self.vpc_id)

        logger.info("Internet Gateway attached.")

        # Find the only/default route table

        drt_response = self.ec2.describe_route_tables(
            Filters=[
                {"Name": "vpc-id", "Values": [self.vpc_id]},
            ]
        )

        self.pub_route_table_id = drt_response["RouteTables"][0]["RouteTableId"]

        # Modify the default route table to be used as the public route

        backoff(
            self.ec2.create_route,
            DestinationCidrBlock="0.0.0.0/0",
            GatewayId=self.internet_gateway_id,
            RouteTableId=self.pub_route_table_id,
        )

        # Create a NAT Gateway

        nat_response = backoff(
            self.ec2.create_nat_gateway, AllocationId=self.nat_ip_allocation, SubnetId=self.pub_vpc_subnet_id
        )

        self.nat_gateway_id = nat_response["NatGateway"]["NatGatewayId"]

        backoff(
            self.ec2.create_tags,
            Resources=[self.nat_gateway_id],
            Tags=self.get_tags_uppercase(Name=self.job_identifier),
        )

        logger.info("NAT Gateway created.")

        # Create a new private route table

        prt_response = backoff(self.ec2.create_route_table, VpcId=self.vpc_id)

        self.priv_route_table_id = prt_response["RouteTable"]["RouteTableId"]

        logger.info("Route table created.")

        backoff(
            self.ec2.create_tags,
            Resources=[self.nat_gateway_id, self.priv_route_table_id],
            Tags=self.get_tags_uppercase(Name=self.job_identifier),
        )

        # Associate the private route to the private subnet

        backoff(
            self.ec2.associate_route_table, RouteTableId=self.priv_route_table_id, SubnetId=self.priv_vpc_subnet_id_1
        )
        logger.info("Route table associated with subnet.")

        backoff(
            self.ec2.associate_route_table, RouteTableId=self.priv_route_table_id, SubnetId=self.priv_vpc_subnet_id_2
        )
        logger.info("Route table associated with subnet.")

        # Associate the NAT gateway with the private route

        backoff(
            self.ec2.create_route,
            DestinationCidrBlock="0.0.0.0/0",
            NatGatewayId=self.nat_gateway_id,
            RouteTableId=self.priv_route_table_id,
        )

        gateway_response = backoff(
            self.ec2.create_vpc_endpoint,
            VpcId=self.vpc_id,
            ServiceName=f"com.amazonaws.{self.region}.s3",
            RouteTableIds=[self.priv_route_table_id, self.pub_route_table_id],
            VpcEndpointType="Gateway",
            PolicyDocument='{"Statement": [{"Action": "*", "Effect": "Allow", "Resource": "*", "Principal": "*"}]}',
        )

        logger.info("S3 gateway created for VPC.")

        self.s3_gateway_endpoint_id = gateway_response["VpcEndpoint"]["VpcEndpointId"]

        backoff(
            self.ec2.create_tags,
            Resources=[self.s3_gateway_endpoint_id],
            Tags=self.get_tags_uppercase(Name=self.job_identifier),
        )

    def generate_name_value_inputs(self, var_dictionary):
        """
        Helper to properly format more easily used dictionaries.
        :param var_dictionary: a dictionary of key/values to be transformed
        :return: list of dictionaries in name: and value: outputs
        """
        name_vals = []
        for k, v in var_dictionary.items():
            name_vals.append(dict(name=k, value=v))
        return name_vals

    def create_batch_service_roles(self):
        """
        Creates the IAM roles used in the various areas of the batch service.
        This currently will not try to overwrite or update existing roles.
        """
        self.service_role_arn = self.iam_helper.role_stitcher(
            self.batch_service_role_name,
            "batch",
            f"Service role for Batch environment {self.job_identifier}",
            managed_policie_arns=["arn:aws:iam::aws:policy/service-role/AWSBatchServiceRole"],
        )

        # Instance Role for Batch compute environment

        self.instance_role_arn = self.iam_helper.role_stitcher(
            self.batch_instance_role_name,
            "ec2",
            f"Instance role for Batch compute environment {self.job_identifier}",
            managed_policie_arns=["arn:aws:iam::aws:policy/service-role/AmazonEC2ContainerServiceforEC2Role"],
        )

        # Instance Profile

        try:
            response = self.iam.create_instance_profile(InstanceProfileName=self.batch_instance_profile_name)

            self.instance_profile_arn = response["InstanceProfile"]["Arn"]

            logger.info("Instance Profile created")

            response = self.iam.add_role_to_instance_profile(
                InstanceProfileName=self.batch_instance_profile_name,
                RoleName=self.batch_instance_role_name,
            )

        except Exception as e:
            if "EntityAlreadyExists" in str(e):
                logger.info("ECS Instance Profile not created - already exists")
                response = self.iam.get_instance_profile(InstanceProfileName=self.batch_instance_profile_name)
                self.instance_profile_arn = response["InstanceProfile"]["Arn"]

        # ECS Task Policy

        task_permissions_policy = f"""{{
                "Version": "2012-10-17",
                "Statement": [
                    {{
                        "Sid": "VisualEditor0",
                        "Effect": "Allow",
                        "Action": [
                            "s3:PutAnalyticsConfiguration",
                            "s3:GetObjectVersionTagging",
                            "s3:CreateBucket",
                            "s3:ReplicateObject",
                            "s3:GetObjectAcl",
                            "s3:DeleteBucketWebsite",
                            "s3:PutLifecycleConfiguration",
                            "s3:GetObjectVersionAcl",
                            "s3:PutObjectTagging",
                            "s3:DeleteObject",
                            "s3:GetIpConfiguration",
                            "s3:DeleteObjectTagging",
                            "s3:GetBucketWebsite",
                            "s3:PutReplicationConfiguration",
                            "s3:DeleteObjectVersionTagging",
                            "s3:GetBucketNotification",
                            "s3:PutBucketCORS",
                            "s3:GetReplicationConfiguration",
                            "s3:ListMultipartUploadParts",
                            "s3:PutObject",
                            "s3:GetObject",
                            "s3:PutBucketNotification",
                            "s3:PutBucketLogging",
                            "s3:GetAnalyticsConfiguration",
                            "s3:GetObjectVersionForReplication",
                            "s3:GetLifecycleConfiguration",
                            "s3:ListBucketByTags",
                            "s3:GetInventoryConfiguration",
                            "s3:GetBucketTagging",
                            "s3:PutAccelerateConfiguration",
                            "s3:DeleteObjectVersion",
                            "s3:GetBucketLogging",
                            "s3:ListBucketVersions",
                            "s3:ReplicateTags",
                            "s3:RestoreObject",
                            "s3:ListBucket",
                            "s3:GetAccelerateConfiguration",
                            "s3:GetBucketPolicy",
                            "s3:PutEncryptionConfiguration",
                            "s3:GetEncryptionConfiguration",
                            "s3:GetObjectVersionTorrent",
                            "s3:AbortMultipartUpload",
                            "s3:PutBucketTagging",
                            "s3:GetBucketRequestPayment",
                            "s3:GetObjectTagging",
                            "s3:GetMetricsConfiguration",
                            "s3:DeleteBucket",
                            "s3:PutBucketVersioning",
                            "s3:ListBucketMultipartUploads",
                            "s3:PutMetricsConfiguration",
                            "s3:PutObjectVersionTagging",
                            "s3:GetBucketVersioning",
                            "s3:GetBucketAcl",
                            "s3:PutInventoryConfiguration",
                            "s3:PutIpConfiguration",
                            "s3:GetObjectTorrent",
                            "s3:PutBucketWebsite",
                            "s3:PutBucketRequestPayment",
                            "s3:GetBucketCORS",
                            "s3:GetBucketLocation",
                            "s3:ReplicateDelete",
                            "s3:GetObjectVersion"
                        ],
                        "Resource": [
                            "{self.s3_bucket_arn}",
                            "{self.s3_bucket_arn}/*"
                        ]
                    }},
                    {{
                        "Sid": "VisualEditor1",
                        "Effect": "Allow",
                        "Action": [
                            "s3:ListAllMyBuckets",
                            "s3:HeadBucket"
                        ],
                        "Resource": "*"
                    }}
                ]
            }}"""

        self.task_role_arn = self.iam_helper.role_stitcher(
            self.batch_ecs_task_role_name,
            "ecs-tasks",
            f"Task role for Batch job {self.job_identifier}",
            policies_list=[task_permissions_policy],
        )

        if self.batch_use_spot:
            # Spot Fleet Role
            self.spot_service_role_arn = self.iam_helper.role_stitcher(
                self.batch_spot_service_role_name,
                "spotfleet",
                f"Spot Fleet role for Batch compute environment {self.job_identifier}",
                managed_policie_arns=["arn:aws:iam::aws:policy/service-role/AmazonEC2SpotFleetTaggingRole"],
            )

    def create_compute_environment(self, maxCPUs=10000):
        """
        Creates a compute environment suffixed with the job name
        :param subnets: list of subnet IDs
        :param maxCPUs: numeric value for max VCPUs for the envionment

        """

        logger.debug(f"Creating launch template {self.launch_template_name}")
        try:
            self.ec2.create_launch_template(
                LaunchTemplateName=self.launch_template_name,
                LaunchTemplateData={
                    "BlockDeviceMappings": [
                        {
                            "DeviceName": "/dev/xvda",
                            "Ebs": {"VolumeSize": 100, "VolumeType": "gp2"},
                        }
                    ]
                },
            )
        except ClientError as error:
            if error.response["Error"]["Code"] == "InvalidLaunchTemplateName.AlreadyExistsException":
                logger.debug("Launch template exists, skipping creation")
            else:
                raise error

        while True:
            lt_resp = self.ec2.describe_launch_templates(LaunchTemplateNames=[self.launch_template_name])
            launch_templates = lt_resp["LaunchTemplates"]
            next_token = lt_resp.get("NextToken")
            while next_token:
                lt_resp = self.ec2.describe_launch_templates(
                    LaunchTemplateNames=[self.launch_template_name],
                    NextToken=next_token,
                )
                launch_templates.extend(lt_resp["LaunchTemplates"])
                next_token = lt_resp.get("NextToken")
            n_launch_templates = len(launch_templates)
            assert n_launch_templates <= 1, f"There are {n_launch_templates} launch templates, this shouldn't happen."
            if n_launch_templates == 0:
                logger.debug(f"Waiting for the launch template {self.launch_template_name} to be created")
                time.sleep(5)
            if n_launch_templates == 1:
                break

        try:
            compute_resources = {
                "minvCpus": 0,
                "maxvCpus": maxCPUs,
                "desiredvCpus": 0,
                "instanceTypes": [
                    "optimal",
                ],
                "launchTemplate": {
                    "launchTemplateName": self.launch_template_name,
                },
                "subnets": [self.priv_vpc_subnet_id_1, self.priv_vpc_subnet_id_2],
                "securityGroupIds": [self.batch_security_group],
                "instanceRole": self.instance_profile_arn,
            }

            if self.batch_use_spot:
                compute_resources.update(
                    {
                        "type": "SPOT",
                        "bidPercentage": 100,
                        "spotIamFleetRole": self.spot_service_role_arn,
                    }
                )
            else:
                compute_resources["type"] = "EC2"

            compute_resources["tags"] = self.get_tags(Name=f"{self.job_identifier} batch instance")

            self.batch.create_compute_environment(
                computeEnvironmentName=self.batch_compute_environment_name,
                type="MANAGED",
                state="ENABLED",
                computeResources=compute_resources,
                serviceRole=self.service_role_arn,
                tags=self.get_tags(),
            )

            logger.info(f"Compute environment {self.batch_compute_environment_name} created.")

        except Exception as e:
            if "Object already exists" in str(e):
                logger.info(f"Compute environment {self.batch_compute_environment_name} not created - already exists")
            else:
                raise

    def create_job_queue(self):
        """
        Creates a job queue based on the Batch environment definition
        """

        while True:
            try:
                response = self.batch.create_job_queue(
                    jobQueueName=self.batch_job_queue_name,
                    state="ENABLED",
                    priority=1,
                    computeEnvironmentOrder=[
                        {
                            "order": 1,
                            "computeEnvironment": self.batch_compute_environment_name,
                        },
                    ],
                    tags=self.get_tags(),
                )

                # print("JOB QUEUE")
                # print(response)
                self.job_queue_arn = response["jobQueueArn"]
                logger.info(f"Job queue {self.batch_job_queue_name} created")
                break

            except Exception as e:
                if "Object already exists" in str(e):
                    logger.info(f"Job queue {self.batch_job_queue_name} not created - already exists")
                    response = self.batch.describe_job_queues(
                        jobQueues=[
                            self.batch_job_queue_name,
                        ]
                    )
                    self.job_queue_arn = response["jobQueues"][0]["jobQueueArn"]
                    break

                elif "is not valid" in str(e):
                    # Need to wait a second for the compute environment to complete registration
                    logger.warning("waiting a few seconds for compute environment creation: " + str(e))
                    time.sleep(5)

                else:
                    raise

    def create_job_definition(self, docker_image, vcpus, memory, command, env_vars):
        """
        Creates a job definition to run in the Batch environment.  This will create a new version with every execution.
        :param docker_image: The image ID from the related ECR enviornment
        :param vcpus: Numeric value of the vcpus dedicated to each container
        :param memory: Numeric value of the memory MBs dedicated to each container
        :param command: Command to run in the container
        :param env_vars: Dictionary of key/value environment variables to include in the job
        """
        response = self.batch.register_job_definition(
            jobDefinitionName=self.job_identifier,
            type="container",
            # parameters={
            #    'string': 'string'
            # },
            containerProperties={
                "image": docker_image,
                "vcpus": vcpus,
                "memory": memory,
                "command": command,
                "jobRoleArn": self.task_role_arn,
                "environment": self.generate_name_value_inputs(env_vars),
            },
            retryStrategy={"attempts": 2},
            tags=self.get_tags(),
        )

        self.job_definition_arn = response["jobDefinitionArn"]

    def submit_job(self, array_size=4):
        """
        Submits the created job definition and version to be run.
        """

        resp = backoff(
            self.batch.submit_job,
            jobName=self.job_identifier,
            jobQueue=self.batch_job_queue_name,
            arrayProperties={"size": array_size},
            jobDefinition=self.job_definition_arn,
            tags=self.get_tags(),
        )

        logger.info(f"Job {self.job_identifier} submitted.")
        return resp

    def clean(self):
        # Get our vpc:

        response = self.ec2.describe_vpcs(
            Filters=[
                {
                    "Name": "tag:Name",
                    "Values": [
                        self.vpc_name,
                    ],
                },
            ]
        )
        try:
            self.vpc_id = response["Vpcs"][0]["VpcId"]
        except (KeyError, IndexError):
            self.vpc_id = None

        default_sg_response = self.ec2.describe_security_groups(
            Filters=[
                {
                    "Name": "group-name",
                    "Values": [
                        "default",
                    ],
                },
            ]
        )

        logger.info("Removing egress from default security group.")
        for group in default_sg_response["SecurityGroups"]:
            if group["VpcId"] == self.vpc_id:
                default_group_id = group["GroupId"]
                dsg = self.ec2r.SecurityGroup(default_group_id)
                if len(dsg.ip_permissions_egress):
                    response = dsg.revoke_egress(IpPermissions=dsg.ip_permissions_egress)

        try:
            self.batch.update_job_queue(jobQueue=self.batch_job_queue_name, state="DISABLED")

            while True:
                try:
                    response = self.batch.delete_job_queue(jobQueue=self.batch_job_queue_name)
                    logger.info(f"Job queue {self.batch_job_queue_name} deleted.")
                    break
                except Exception as e:
                    if "Cannot delete, resource is being modified" in str(e):
                        logger.info("Job queue being modified - sleeping until ready...")
                        time.sleep(5)
                    else:
                        raise
        except Exception as e:
            if "does not exist" in str(e):
                logger.info(f"Job queue {self.batch_job_queue_name} missing, skipping...")

        # Delete compute enviornment

        try:
            self.batch.update_compute_environment(
                computeEnvironment=self.batch_compute_environment_name, state="DISABLED"
            )

            while True:
                try:
                    response = self.batch.delete_compute_environment(
                        computeEnvironment=self.batch_compute_environment_name
                    )
                    logger.info(f"Compute environment {self.batch_compute_environment_name} deleted.")
                    break
                except Exception as e:
                    if "Cannot delete, resource is being modified" in str(e) or "found existing JobQueue" in str(e):
                        logger.info("Compute environment being modified - sleeping until ready...")
                        time.sleep(5)
                    else:
                        raise
        except Exception as e:
            if "does not exist" in str(e):
                logger.info(f"Compute environment {self.batch_compute_environment_name} missing, skipping...")
            else:
                raise

        # Delete Launch Template
        try:
            self.ec2.delete_launch_template(LaunchTemplateName=self.launch_template_name)
        except Exception as e:
            if "does not exist" in str(e):
                logger.info(f"Launch template {self.launch_template_name} does not exist, skipping...")
            else:
                raise

        self.iam_helper.delete_role(self.batch_service_role_name)
        self.iam_helper.delete_role(self.batch_spot_service_role_name)
        self.iam_helper.delete_role(self.batch_ecs_task_role_name)
        # Instance profile order of removal
        self.iam_helper.remove_role_from_instance_profile(self.batch_instance_profile_name)
        self.iam_helper.delete_role(self.batch_instance_role_name)
        self.iam_helper.delete_instance_profile(self.batch_instance_profile_name)

        # Find Nat Gateways and VPCs

        response = self.ec2.describe_vpcs(
            Filters=[
                {
                    "Name": "tag:Name",
                    "Values": [
                        self.job_identifier,
                    ],
                },
            ],
        )

        for vpc in response["Vpcs"]:
            this_vpc = vpc["VpcId"]

            s3gw_response = self.ec2.describe_vpc_endpoints(Filters=[{"Name": "vpc-id", "Values": [this_vpc]}])

            for s3gw in s3gw_response["VpcEndpoints"]:
                this_s3gw = s3gw["VpcEndpointId"]

                if s3gw["State"] != "deleted":
                    self.ec2.delete_vpc_endpoints(VpcEndpointIds=[this_s3gw])

            ng_response = self.ec2.describe_nat_gateways(Filters=[{"Name": "vpc-id", "Values": [this_vpc]}])

            for natgw in ng_response["NatGateways"]:
                this_natgw = natgw["NatGatewayId"]

                if natgw["State"] != "deleted":
                    self.ec2.delete_nat_gateway(NatGatewayId=this_natgw)

            rtas_response = self.ec2.describe_route_tables(Filters=[{"Name": "vpc-id", "Values": [this_vpc]}])

            for route_table in rtas_response["RouteTables"]:
                route_table_id = route_table["RouteTableId"]
                for association in route_table["Associations"]:
                    if not association["Main"]:
                        response = self.ec2.disassociate_route_table(
                            AssociationId=association["RouteTableAssociationId"]
                        )
                        rt_counter = 10
                        while rt_counter:
                            try:
                                response = self.ec2.delete_route_table(RouteTableId=route_table_id)
                                logger.info("Route table removed.")
                                break
                            except Exception as e:
                                rt_counter = rt_counter - 1
                                if "DependencyViolation" in str(e):
                                    logger.info(
                                        "Waiting for association to be released before deleting route table.  Sleeping..."
                                    )  # noqa E501
                                    time.sleep(5)
                                else:
                                    raise

            igw_response = self.ec2.describe_internet_gateways(
                Filters=[{"Name": "tag:Name", "Values": [self.job_identifier]}]
            )

            for internet_gateway in igw_response["InternetGateways"]:
                for attachment in internet_gateway["Attachments"]:
                    if attachment["VpcId"] == this_vpc:
                        while True:
                            try:
                                try:
                                    self.ec2.detach_internet_gateway(
                                        InternetGatewayId=internet_gateway["InternetGatewayId"],
                                        VpcId=attachment["VpcId"],
                                    )
                                except Exception as e:
                                    logger.info(f"Error on Internet Gateway disassociation - ignoring... {str(e)}")

                                self.ec2.delete_internet_gateway(
                                    InternetGatewayId=internet_gateway["InternetGatewayId"]
                                )
                                logger.info("Internet Gateway deleted.")
                                break

                            except Exception as e:
                                if "DependencyViolation" in str(e):
                                    logger.info(
                                        "Waiting for IPs to be released before deleting Internet Gateway.  Sleeping..."
                                    )
                                    time.sleep(5)
                                else:
                                    raise

            subn_response = self.ec2.describe_subnets(Filters=[{"Name": "vpc-id", "Values": [this_vpc]}])

            for subnet in subn_response["Subnets"]:
                while True:
                    try:
                        self.ec2.delete_subnet(SubnetId=subnet["SubnetId"])
                        break
                    except Exception as e:
                        if "DependencyViolation" in str(e):
                            logger.info("Subnet cannot be deleted as dependencies are still being deleted. Sleeping...")
                            time.sleep(10)
                        else:
                            raise

            self.ec2.delete_vpc(VpcId=this_vpc)

        # Find the Elastic IP from the NAT
        response = self.ec2.describe_addresses(
            Filters=[
                {
                    "Name": "tag:Name",
                    "Values": [
                        self.job_identifier,
                    ],
                },
            ],
        )
        for address in response["Addresses"]:
            this_address = address["AllocationId"]

            response = self.ec2.release_address(AllocationId=this_address)

        try:
            self.ec2.delete_security_group(GroupName=f"dask-{self.job_identifier}")
        except ClientError as error:
            if error.response["Error"]["Code"] == "InvalidGroup.NotFound":
                pass
            else:
                raise error


class AwsBatch(DockerBatchBase):
    def __init__(self, project_filename):
        super().__init__(project_filename)

        self.job_identifier = re.sub("[^0-9a-zA-Z]+", "_", self.cfg["aws"]["job_identifier"])[:10]

        self.project_filename = project_filename
        self.region = self.cfg["aws"]["region"]
        self.ecr = boto3.client("ecr", region_name=self.region, config=boto_client_config)
        self.s3 = boto3.client("s3", region_name=self.region, config=boto_client_config)
        self.s3_bucket = self.cfg["aws"]["s3"]["bucket"]
        self.s3_bucket_prefix = self.cfg["aws"]["s3"]["prefix"].rstrip("/")
        self.batch_env_use_spot = self.cfg["aws"]["use_spot"]
        self.batch_array_size = self.cfg["aws"]["batch_array_size"]
        self.boto3_session = boto3.Session(region_name=self.region)

    @staticmethod
    def validate_dask_settings(project_file):
        cfg = get_project_configuration(project_file)
        if "emr" in cfg["aws"]:
            logger.warning("The `aws.emr` configuration is no longer used and is ignored. Recommend removing.")
        dask_cfg = cfg["aws"]["dask"]
        errors = []
        mem_rules = {
            1024: (2, 8, 1),
            2048: (4, 16, 1),
            4096: (8, 30, 1),
            8192: (16, 60, 4),
            16384: (32, 120, 8),
        }
        for node_type in ("scheduler", "worker"):
            mem = dask_cfg.get(f"{node_type}_memory", 8 * 1024)
            if mem % 1024 != 0:
                errors.append(f"`aws.dask.{node_type}_memory` = {mem}, needs to be a multiple of 1024.")
            mem_gb = mem // 1024
            min_gb, max_gb, incr_gb = mem_rules[dask_cfg.get(f"{node_type}_cpu", 2 * 1024)]
            if not (min_gb <= mem_gb <= max_gb and (mem_gb - min_gb) % incr_gb == 0):
                errors.append(
                    f"`aws.dask.{node_type}_memory` = {mem}, "
                    f"should be between {min_gb * 1024} and {max_gb * 1024} in a multiple of {incr_gb * 1024}."
                )
        if errors:
            errors.append("See https://docs.aws.amazon.com/AmazonECS/latest/developerguide/task-cpu-memory-error.html")
            raise ValidationError("\n".join(errors))

        return True

    @staticmethod
    def validate_project(project_file):
        super(AwsBatch, AwsBatch).validate_project(project_file)
        AwsBatch.validate_dask_settings(project_file)

    @property
    def docker_image(self):
        return "nrel/buildstockbatch"

    @property
<<<<<<< HEAD
=======
    def weather_dir(self):
        return self._weather_dir

    @property
    def results_dir(self):
        return f"{self.s3_bucket}/{self.s3_bucket_prefix}/results"

    @property
    def output_dir(self):
        return f"{self.s3_bucket}/{self.s3_bucket_prefix}"

    @property
>>>>>>> 62604449
    def container_repo(self):
        repo_name = self.docker_image
        repos = self.ecr.describe_repositories()
        repo = None
        for repo in repos["repositories"]:
            if repo["repositoryName"] == repo_name:
                break
        if repo is None:
            resp = self.ecr.create_repository(repositoryName=repo_name)
            repo = resp["repository"]
        return repo

    @property
    def image_url(self):
        return f"{self.container_repo['repositoryUri']}:{self.job_identifier}"

    def build_image(self):
        """
        Build the docker image to use in the batch simulation
        """
        root_path = pathlib.Path(os.path.abspath(__file__)).parent.parent.parent
        if not (root_path / "Dockerfile").exists():
            raise RuntimeError(f"The needs to be run from the root of the repo, found {root_path}")
<<<<<<< HEAD
        logger.debug("Building docker image")
        self.docker_client.images.build(
            path=str(root_path), tag=self.docker_image, rm=True, buildargs={"CLOUD_PLATFORM": "aws"}
        )
=======

        # Make the buildstock/resources/.aws_docker_image dir to store logs
        local_log_dir = pathlib.Path(self.buildstock_dir, "resources", ".aws_docker_image")
        if not os.path.exists(local_log_dir):
            os.makedirs(local_log_dir)

        # Determine whether or not to build the image with custom gems bundled in
        if self.cfg.get("baseline", dict()).get("custom_gems", False):
            # Ensure the custom Gemfile exists in the buildstock dir
            local_gemfile_path = pathlib.Path(self.buildstock_dir, "resources", "Gemfile")
            if not local_gemfile_path.exists():
                raise AttributeError(f"baseline:custom_gems = True, but did not find Gemfile at {local_gemfile_path}")

            # Copy the custom Gemfile into the buildstockbatch repo
            new_gemfile_path = root_path / "Gemfile"
            shutil.copyfile(local_gemfile_path, new_gemfile_path)
            logger.info(f"Copying custom Gemfile from {local_gemfile_path}")

            # Choose the custom-gems stage in the Dockerfile,
            # which runs bundle install to build custom gems into the image
            stage = "buildstockbatch-custom-gems"
        else:
            # Choose the base stage in the Dockerfile,
            # which stops before bundling custom gems into the image
            stage = "buildstockbatch"

        logger.info(f"Building docker image stage: {stage} from OpenStudio {self.os_version}")
        img, build_logs = self.docker_client.images.build(
            path=str(root_path),
            tag=self.docker_image,
            rm=True,
            target=stage,
            platform="linux/amd64",
            buildargs={"OS_VER": self.os_version},
        )
        build_image_log = os.path.join(local_log_dir, "build_image.log")
        with open(build_image_log, "w") as f_out:
            f_out.write("Built image")
            for line in build_logs:
                for itm_type, item_msg in line.items():
                    if itm_type in ["stream", "status"]:
                        try:
                            f_out.write(f"{item_msg}")
                        except UnicodeEncodeError:
                            pass
        logger.debug(f"Review docker image build log: {build_image_log}")

        # Report and confirm the openstudio version from the image
        os_ver_cmd = "openstudio openstudio_version"
        container_output = self.docker_client.containers.run(
            self.docker_image, os_ver_cmd, remove=True, name="list_openstudio_version"
        )
        assert self.os_version in container_output.decode()

        # Report gems included in the docker image.
        # The OpenStudio Docker image installs the default gems
        # to /var/oscli/gems, and the custom docker image
        # overwrites these with the custom gems.
        list_gems_cmd = (
            "openstudio --bundle /var/oscli/Gemfile --bundle_path /var/oscli/gems "
            "--bundle_without native_ext gem_list"
        )
        container_output = self.docker_client.containers.run(
            self.docker_image, list_gems_cmd, remove=True, name="list_gems"
        )
        gem_list_log = os.path.join(local_log_dir, "openstudio_gem_list_output.log")
        with open(gem_list_log, "wb") as f_out:
            f_out.write(container_output)
        for line in container_output.decode().split("\n"):
            logger.debug(line)
        logger.debug(f"Review custom gems list at: {gem_list_log}")
>>>>>>> 62604449

    def push_image(self):
        """
        Push the locally built docker image to the AWS docker repo
        """
        auth_token = self.ecr.get_authorization_token()
        dkr_user, dkr_pass = (
            base64.b64decode(auth_token["authorizationData"][0]["authorizationToken"]).decode("ascii").split(":")
        )
        repo_url = self.container_repo["repositoryUri"]
        registry_url = "https://" + repo_url.split("/")[0]
        resp = self.docker_client.login(username=dkr_user, password=dkr_pass, registry=registry_url)
        logger.debug(resp)
        image = self.docker_client.images.get(self.docker_image)
        image.tag(repo_url, tag=self.job_identifier)
        last_status = None
        for x in self.docker_client.images.push(repo_url, tag=self.job_identifier, stream=True):
            try:
                y = json.loads(x)
            except json.JSONDecodeError:
                continue
            else:
                if y.get("status") is not None and y.get("status") != last_status:
                    logger.debug(y["status"])
                    last_status = y["status"]

    def clean(self):
        """
        Clean up the AWS environment
        :return:
        """
        logger.info("Beginning cleanup of AWS resources...")

        batch_env = AwsBatchEnv(self.job_identifier, self.cfg["aws"], self.boto3_session)
        batch_env.clean()

    def upload_batch_files_to_cloud(self, tmppath):
        """Implements :func:`DockerBase.upload_batch_files_to_cloud`"""
        logger.debug("Uploading Batch files to S3")
        upload_directory_to_s3(
            tmppath,
            self.cfg["aws"]["s3"]["bucket"],
            self.cfg["aws"]["s3"]["prefix"],
        )

    def copy_files_at_cloud(self, files_to_copy):
        """Implements :func:`DockerBase.copy_files_at_cloud`"""
        logger.debug("Copying weather files on S3")
        bucket = self.cfg["aws"]["s3"]["bucket"]
        Parallel(n_jobs=-1, verbose=9)(
            delayed(copy_s3_file)(
                bucket,
                f"{self.cfg['aws']['s3']['prefix']}/weather/{src}",
                bucket,
                f"{self.cfg['aws']['s3']['prefix']}/weather/{dest}",
            )
            for src, dest in files_to_copy
        )

    def start_batch_job(self, batch_info):
        """Implements :func:`DockerBase.start_batch_job`"""
        # Create the output directories
        fs = S3FileSystem()
        for upgrade_id in range(len(self.cfg.get("upgrades", [])) + 1):
            fs.makedirs(
                f"{self.cfg['aws']['s3']['bucket']}/{self.cfg['aws']['s3']['prefix']}/results/simulation_output/"
                f"timeseries/up{upgrade_id:02d}"
            )

        # Define the batch environment
        batch_env = AwsBatchEnv(self.job_identifier, self.cfg["aws"], self.boto3_session)
        logger.info(
            "Launching Batch environment - (resource configs will not be updated on subsequent executions, but new job revisions will be created):"  # noqa 501
        )
        logger.debug(str(batch_env))
        batch_env.create_batch_service_roles()
        batch_env.create_vpc()
        batch_env.create_compute_environment()
        batch_env.create_job_queue()

        # Pass through config for the Docker containers
        env_vars = dict(
            S3_BUCKET=self.s3_bucket,
            S3_PREFIX=self.s3_bucket_prefix,
            JOB_NAME=self.job_identifier,
            REGION=self.region,
        )

        job_env_cfg = self.cfg["aws"].get("job_environment", {})
        batch_env.create_job_definition(
            self.image_url,
            command=["python3", "-m", "buildstockbatch.aws.aws"],
            vcpus=job_env_cfg.get("vcpus", 1),
            memory=job_env_cfg.get("memory", 1024),
            env_vars=env_vars,
        )

        # start job
        job_info = batch_env.submit_job(array_size=self.batch_array_size)

        # Monitor job status
        n_succeeded_last_time = 0
        with tqdm.tqdm(desc="Running Simulations", total=self.batch_array_size) as progress_bar:
            job_status = None
            while job_status not in ("SUCCEEDED", "FAILED"):
                time.sleep(10)
                job_desc_resp = batch_env.batch.describe_jobs(jobs=[job_info["jobId"]])
                job_status = job_desc_resp["jobs"][0]["status"]

                jobs_resp = batch_env.batch.list_jobs(arrayJobId=job_info["jobId"], jobStatus="SUCCEEDED")
                n_succeeded = len(jobs_resp["jobSummaryList"])
                next_token = jobs_resp.get("nextToken")
                while next_token is not None:
                    jobs_resp = batch_env.batch.list_jobs(
                        arrayJobId=job_info["jobId"],
                        jobStatus="SUCCEEDED",
                        nextToken=next_token,
                    )
                    n_succeeded += len(jobs_resp["jobSummaryList"])
                    next_token = jobs_resp.get("nextToken")
                progress_bar.update(n_succeeded - n_succeeded_last_time)
                n_succeeded_last_time = n_succeeded

        logger.info(f"Batch job status: {job_status}")
        if job_status == "FAILED":
            raise RuntimeError("Batch Job Failed. Go look at the CloudWatch logs.")

    @classmethod
    def run_job(cls, job_id, bucket, prefix, job_name, region):
        """
        Run a few simulations inside a container.

        This method is called from inside docker container in AWS. It will
        go get the necessary files from S3, run the simulation, and post the
        results back to S3.
        """

        logger.debug(f"region: {region}")
        s3 = boto3.client("s3", config=boto_client_config)

        sim_dir = pathlib.Path("/var/simdata/openstudio")

        logger.debug("Downloading assets")
        assets_file_path = sim_dir.parent / "assets.tar.gz"
        s3.download_file(bucket, f"{prefix}/assets.tar.gz", str(assets_file_path))
        with tarfile.open(assets_file_path, "r") as tar_f:
            tar_f.extractall(sim_dir)
        os.remove(assets_file_path)

        logger.debug("Reading config")
        with io.BytesIO() as f:
            s3.download_fileobj(bucket, f"{prefix}/config.json", f)
            cfg = json.loads(f.getvalue())

        logger.debug("Getting job information")
        jobs_file_path = sim_dir.parent / "jobs.tar.gz"
        s3.download_file(bucket, f"{prefix}/jobs.tar.gz", str(jobs_file_path))
        with tarfile.open(jobs_file_path, "r") as tar_f:
            jobs_d = json.load(tar_f.extractfile(f"jobs/job{job_id:05d}.json"), encoding="utf-8")
        logger.debug("Number of simulations = {}".format(len(jobs_d["batch"])))

        logger.debug("Getting weather files")
        weather_dir = sim_dir / "weather"
        os.makedirs(weather_dir, exist_ok=True)

<<<<<<< HEAD
        epws_to_download = docker_base.determine_epws_needed_for_job(sim_dir, jobs_d)
=======
        # Make a lookup of which parameter points to the weather file from options_lookup.tsv
        with open(sim_dir / "lib" / "resources" / "options_lookup.tsv", "r", encoding="utf-8") as f:
            tsv_reader = csv.reader(f, delimiter="\t")
            next(tsv_reader)  # skip headers
            param_name = None
            epws_by_option = {}
            for row in tsv_reader:
                row_has_epw = [x.endswith(".epw") for x in row[2:]]
                if sum(row_has_epw):
                    if row[0] != param_name and param_name is not None:
                        raise RuntimeError(
                            f"The epw files are specified in options_lookup.tsv under more than one parameter type: {param_name}, {row[0]}"
                        )  # noqa: E501
                    epw_filename = row[row_has_epw.index(True) + 2].split("=")[1].split("/")[-1]
                    param_name = row[0]
                    option_name = row[1]
                    epws_by_option[option_name] = epw_filename

        # Look through the buildstock.csv to find the appropriate location and epw
        epws_to_download = set()
        building_ids = [x[0] for x in jobs_d["batch"]]
        with open(
            sim_dir / "lib" / "housing_characteristics" / "buildstock.csv",
            "r",
            encoding="utf-8",
        ) as f:
            csv_reader = csv.DictReader(f)
            for row in csv_reader:
                if int(row["Building"]) in building_ids:
                    epws_to_download.add(epws_by_option[row[param_name]])
>>>>>>> 62604449

        # Download the epws needed for these simulations
        for epw_filename in epws_to_download:
            with io.BytesIO() as f_gz:
                logger.debug("Downloading {}.gz".format(epw_filename))
                s3.download_fileobj(bucket, f"{prefix}/weather/{epw_filename}.gz", f_gz)
                with open(weather_dir / epw_filename, "wb") as f_out:
                    logger.debug("Extracting {}".format(epw_filename))
                    f_out.write(gzip.decompress(f_gz.getvalue()))

        cls.run_simulations(cfg, job_id, jobs_d, sim_dir, S3FileSystem(), f"{bucket}/{prefix}")

    def get_fs(self):
        return S3FileSystem()

    def get_dask_client(self):
        dask_cfg = self.cfg["aws"]["dask"]

        batch_env = AwsBatchEnv(self.job_identifier, self.cfg["aws"], self.boto3_session)
        m = 1024
        self.dask_cluster = FargateCluster(
            region_name=self.region,
            fargate_spot=True,
            image=self.image_url,
            cluster_name_template=f"dask-{self.job_identifier}",
            scheduler_cpu=dask_cfg.get("scheduler_cpu", 2 * m),
            scheduler_mem=dask_cfg.get("scheduler_memory", 8 * m),
            worker_cpu=dask_cfg.get("worker_cpu", 2 * m),
            worker_mem=dask_cfg.get("worker_memory", 8 * m),
            n_workers=dask_cfg["n_workers"],
            task_role_policies=["arn:aws:iam::aws:policy/AmazonS3FullAccess"],
            tags=batch_env.get_tags(),
        )
        self.dask_client = Client(self.dask_cluster)
        return self.dask_client

    def cleanup_dask(self):
        self.dask_client.close()
        self.dask_cluster.close()

    def upload_results(self, *args, **kwargs):
        """Do nothing because the results are already on S3"""
        return self.s3_bucket, self.s3_bucket_prefix + "/results/parquet"

    def process_results(self, *args, **kwargs):
        with tempfile.TemporaryDirectory() as tmpdir:
            tmppath = pathlib.Path(tmpdir)
            container_workpath = pathlib.PurePosixPath("/var/simdata/openstudio")

            cfg = deepcopy(self.cfg)
            container_buildstock_dir = str(container_workpath / "buildstock")
            cfg["buildstock_directory"] = container_buildstock_dir
            cfg["project_directory"] = str(pathlib.Path(self.project_dir).relative_to(self.buildstock_dir))

            with open(tmppath / "project_config.yml", "w") as f:
                f.write(yaml.dump(cfg, Dumper=yaml.SafeDumper))
            container_cfg_path = str(container_workpath / "project_config.yml")

            with open(tmppath / "args.json", "w") as f:
                json.dump([args, kwargs], f)

            credentials = boto3.Session().get_credentials().get_frozen_credentials()
            env = {
                "AWS_ACCESS_KEY_ID": credentials.access_key,
                "AWS_SECRET_ACCESS_KEY": credentials.secret_key,
            }
            if credentials.token:
                env["AWS_SESSION_TOKEN"] = credentials.token
            env["POSTPROCESSING_INSIDE_DOCKER_CONTAINER"] = "true"

            logger.info("Starting container for postprocessing")
            container = self.docker_client.containers.run(
                self.image_url,
                ["python3", "-m", "buildstockbatch.aws.aws", container_cfg_path],
                volumes={
                    tmpdir: {"bind": str(container_workpath), "mode": "rw"},
                    self.buildstock_dir: {"bind": container_buildstock_dir, "mode": "ro"},
                },
                environment=env,
                name="bsb_post",
                auto_remove=True,
                detach=True,
            )
            for msg in container.logs(stream=True):
                logger.debug(msg)

    def _process_results_inside_container(self):
        with open("/var/simdata/openstudio/args.json", "r") as f:
            args, kwargs = json.load(f)

        logger.info("Running postprocessing in container")
        super().process_results(*args, **kwargs)


@log_error_details()
def main():
    logging.config.dictConfig(
        {
            "version": 1,
            "disable_existing_loggers": True,
            "formatters": {
                "defaultfmt": {
                    "format": "%(levelname)s:%(asctime)s:%(name)s:%(message)s",
                    "datefmt": "%Y-%m-%d %H:%M:%S",
                }
            },
            "handlers": {
                "console": {
                    "class": "logging.StreamHandler",
                    "formatter": "defaultfmt",
                    "level": "DEBUG",
                    "stream": "ext://sys.stdout",
                }
            },
            "loggers": {
                "__main__": {
                    "level": "DEBUG",
                    "propagate": True,
                    "handlers": ["console"],
                },
                "buildstockbatch": {
                    "level": "DEBUG",
                    "propagate": True,
                    "handlers": ["console"],
                },
            },
        }
    )
    print(AwsBatch.LOGO)
    if "AWS_BATCH_JOB_ARRAY_INDEX" in os.environ:
        job_id = int(os.environ["AWS_BATCH_JOB_ARRAY_INDEX"])
        s3_bucket = os.environ["S3_BUCKET"]
        s3_prefix = os.environ["S3_PREFIX"]
        job_name = os.environ["JOB_NAME"]
        region = os.environ["REGION"]
        AwsBatch.run_job(job_id, s3_bucket, s3_prefix, job_name, region)
    elif get_bool_env_var("POSTPROCESSING_INSIDE_DOCKER_CONTAINER"):
        parser = argparse.ArgumentParser()
        parser.add_argument("project_filename")
        args = parser.parse_args()
        batch = AwsBatch(args.project_filename)
        batch._process_results_inside_container()
    else:
        parser = argparse.ArgumentParser()
        parser.add_argument("project_filename")
        group = parser.add_mutually_exclusive_group()
        group.add_argument(
            "-c",
            "--clean",
            action="store_true",
            help="After the simulation is done, run with --clean to clean up AWS environment",
        )
        group.add_argument(
            "--validateonly",
            help="Only validate the project YAML file and references. Nothing is executed",
            action="store_true",
        )
        group.add_argument(
            "--postprocessonly",
            help="Only do postprocessing, useful for when the simulations are already done",
            action="store_true",
        )
        group.add_argument(
            "--crawl",
            help="Only do the crawling in Athena. When simulations and postprocessing are done.",
            action="store_true",
        )
        args = parser.parse_args()

        # validate the project, and in case of the --validateonly flag return True if validation passes
        AwsBatch.validate_project(os.path.abspath(args.project_filename))
        if args.validateonly:
            return True

        batch = AwsBatch(args.project_filename)
        if args.clean:
            batch.clean()
        elif args.postprocessonly:
            batch.build_image()
            batch.push_image()
            batch.process_results()
        elif args.crawl:
            batch.process_results(skip_combine=True, use_dask_cluster=False)
        else:
            batch.build_image()
            batch.push_image()
            batch.run_batch()
            batch.process_results()
            batch.clean()


if __name__ == "__main__":
    main()<|MERGE_RESOLUTION|>--- conflicted
+++ resolved
@@ -18,6 +18,7 @@
 from dask.distributed import Client
 from dask_cloudprovider.aws import FargateCluster
 import gzip
+import hashlib
 from joblib import Parallel, delayed
 import json
 import logging
@@ -34,12 +35,9 @@
 import io
 import yaml
 
+from buildstockbatch.aws.awsbase import AwsJobBase, boto_client_config
 from buildstockbatch.base import ValidationError
-<<<<<<< HEAD
 from buildstockbatch.cloud import docker_base
-=======
-from buildstockbatch.aws.awsbase import AwsJobBase, boto_client_config
->>>>>>> 62604449
 from buildstockbatch.cloud.docker_base import DockerBatchBase
 from buildstockbatch.utils import (
     log_error_details,
@@ -1008,12 +1006,6 @@
         return "nrel/buildstockbatch"
 
     @property
-<<<<<<< HEAD
-=======
-    def weather_dir(self):
-        return self._weather_dir
-
-    @property
     def results_dir(self):
         return f"{self.s3_bucket}/{self.s3_bucket_prefix}/results"
 
@@ -1022,7 +1014,6 @@
         return f"{self.s3_bucket}/{self.s3_bucket_prefix}"
 
     @property
->>>>>>> 62604449
     def container_repo(self):
         repo_name = self.docker_image
         repos = self.ecr.describe_repositories()
@@ -1046,12 +1037,6 @@
         root_path = pathlib.Path(os.path.abspath(__file__)).parent.parent.parent
         if not (root_path / "Dockerfile").exists():
             raise RuntimeError(f"The needs to be run from the root of the repo, found {root_path}")
-<<<<<<< HEAD
-        logger.debug("Building docker image")
-        self.docker_client.images.build(
-            path=str(root_path), tag=self.docker_image, rm=True, buildargs={"CLOUD_PLATFORM": "aws"}
-        )
-=======
 
         # Make the buildstock/resources/.aws_docker_image dir to store logs
         local_log_dir = pathlib.Path(self.buildstock_dir, "resources", ".aws_docker_image")
@@ -1085,7 +1070,10 @@
             rm=True,
             target=stage,
             platform="linux/amd64",
-            buildargs={"OS_VER": self.os_version},
+            buildargs={
+                "OS_VER": self.os_version,
+                "CLOUD_PLATFORM": "aws",
+            },
         )
         build_image_log = os.path.join(local_log_dir, "build_image.log")
         with open(build_image_log, "w") as f_out:
@@ -1123,7 +1111,6 @@
         for line in container_output.decode().split("\n"):
             logger.debug(line)
         logger.debug(f"Review custom gems list at: {gem_list_log}")
->>>>>>> 62604449
 
     def push_image(self):
         """
@@ -1289,9 +1276,7 @@
         weather_dir = sim_dir / "weather"
         os.makedirs(weather_dir, exist_ok=True)
 
-<<<<<<< HEAD
         epws_to_download = docker_base.determine_epws_needed_for_job(sim_dir, jobs_d)
-=======
         # Make a lookup of which parameter points to the weather file from options_lookup.tsv
         with open(sim_dir / "lib" / "resources" / "options_lookup.tsv", "r", encoding="utf-8") as f:
             tsv_reader = csv.reader(f, delimiter="\t")
@@ -1322,7 +1307,6 @@
             for row in csv_reader:
                 if int(row["Building"]) in building_ids:
                     epws_to_download.add(epws_by_option[row[param_name]])
->>>>>>> 62604449
 
         # Download the epws needed for these simulations
         for epw_filename in epws_to_download:
