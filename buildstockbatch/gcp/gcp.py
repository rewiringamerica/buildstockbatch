--- conflicted
+++ resolved
@@ -16,10 +16,7 @@
 :license: BSD-3
 """
 import argparse
-<<<<<<< HEAD
 import collections
-=======
->>>>>>> 6d83a7d8
 from datetime import datetime
 import docker
 import gzip
@@ -34,7 +31,6 @@
 import random
 import re
 import shutil
-<<<<<<< HEAD
 import tarfile
 import tempfile
 import time
@@ -42,17 +38,9 @@
 from google.cloud import batch_v1, storage
 from google.cloud.storage import transfer_manager
 
-from buildstockbatch.aws.aws import DockerBatchBase
-from buildstockbatch.base import ValidationError, BuildStockBatchBase
-from buildstockbatch import postprocessing
-from buildstockbatch.utils import ContainerRuntime, log_error_details, get_project_configuration, read_csv
-=======
-
-from google.cloud import batch_v1
-
 from buildstockbatch.base import BuildStockBatchBase
-from buildstockbatch.utils import ContainerRuntime, log_error_details
->>>>>>> 6d83a7d8
+from buildstockbatch.utils import ContainerRuntime, log_error_details, read_csv
+
 
 logger = logging.getLogger(__name__)
 
@@ -81,14 +69,13 @@
         return f"nrel/openstudio:{self.os_version}"
 
 
-<<<<<<< HEAD
-
 def upload_directory_to_GCS(local_directory, bucket, prefix):
     storage_client = storage.Client()
     bucket = storage_client.bucket(bucket)
     # blob = bucket.blob(self.prefix)
 
     local_dir_abs = pathlib.Path(local_directory).absolute()
+
     def filename_generator():
         for dirpath, dirnames, filenames in os.walk(local_dir_abs):
             for filename in filenames:
@@ -98,7 +85,7 @@
                 # gcs_path = pathlib.PurePosixPath(
                 #   prefix,
                 #   local_filepath.relative_to(local_dir_abs)
-                #)
+                # )
                 # yield local_filepath, s3_key
                 # yield str(gcs_path)
                 yield str(local_filepath.relative_to(local_dir_abs))
@@ -111,6 +98,7 @@
     )
     # TODO: check for errors in results
 
+
 # todo: aws-shared (see file comment)
 def compress_file(in_filename, out_filename):
     with gzip.open(str(out_filename), 'wb') as f_out:
@@ -123,16 +111,15 @@
     with open(filename, 'rb') as f:
         return hashlib.sha256(f.read()).hexdigest()
 
+
 def copy_GCS_file(src_bucket, src_key, dest_bucket, dest_key):
     storage_client = storage.Client()
     source_bucket = storage_client.bucket(src_bucket)
     source_blob = source_bucket.blob(src_key)
     destination_bucket = storage_client.bucket(dest_bucket)
-    blob_copy = source_bucket.copy_blob(source_blob, destination_bucket, dest_key)
-
-
-=======
->>>>>>> 6d83a7d8
+    source_bucket.copy_blob(source_blob, destination_bucket, dest_key)
+
+
 class GcpBatch(DockerBatchBase):
     # https://patorjk.com/software/taag/#p=display&f=Santa%20Clara&t=BuildStockBatch%20%20%2F%20GCP
     LOGO = '''
@@ -147,27 +134,6 @@
         super().__init__(project_filename)
 
         # TODO: how short does this really need to be? What characters are allowed?
-<<<<<<< HEAD
-        self.job_identifier = re.sub('[^0-9a-zA-Z-]+', '_', self.cfg['gcp']['job_identifier'])[:20]
-
-        self.project_filename = project_filename
-        self.gcp_project = self.cfg['gcp']['gcp_project']
-        self.region = self.cfg['gcp']['region']
-        self.ar_repo = self.cfg['gcp']['artifact_registry']['repository']
-        self.bucket = self.cfg['gcp']['gcs']['bucket']
-        self.prefix = self.cfg['gcp']['gcs']['prefix']
-        self.batch_array_size = self.cfg['gcp']['batch_array_size']
-
-        # Add timestamp to job ID, since duplicates aren't allowed (even between finished and new jobs)
-        # TODO: stop appending timestamp here - it's useful for testing, but we should probably
-        # make users choose a unique job ID each time.
-        self.unique_job_id = self.job_identifier + datetime.utcnow().strftime('%y-%m-%d-%H%M%S')
-
-    @property
-    def weather_dir(self):
-        return self._weather_dir
-
-=======
         self.job_identifier = re.sub('[^0-9a-zA-Z-]+', '_', self.cfg['gcp']['job_identifier'])[:10]
 
         self.project_filename = project_filename
@@ -183,7 +149,10 @@
         # make users choose a unique job ID each time.
         self.unique_job_id = self.job_identifier + datetime.utcnow().strftime('%y-%m-%d-%H%M%S')
 
->>>>>>> 6d83a7d8
+    @property
+    def weather_dir(self):
+        return self._weather_dir
+
     @staticmethod
     def validate_gcp_args(project_file):
         # TODO: validate GCP section of project definition, like region, machine type, etc
@@ -371,176 +340,18 @@
         # Step 1: Run sampling and split up buildings into batches.
         # TDOO: Generate buildstock.csv
         # buildstock_csv_filename = self.sampler.run_sampling()
-
-        # TODO: Step 2: Upload weather data and any other required files to GCP
-        # TODO: split samples into smaller batches to be run by individual tasks (reuse logic from aws.py)
-
-        # Step 3: Define and run the GCP Batch job.
-        client = batch_v1.BatchServiceClient()
-
-        runnable = batch_v1.Runnable()
-        runnable.container = batch_v1.Runnable.Container()
-        # TODO: Use the docker image pushed earlier instead of this hardcoded image.
-        runnable.container.image_uri = (
-            'us-central1-docker.pkg.dev/buildstockbatch-dev/buildstockbatch-docker/buildstockbatch'
-        )
-        runnable.container.entrypoint = '/bin/sh'
-
-        # Pass environment variables to each task
-        environment = batch_v1.Environment()
-        # TODO: What other env vars need to exist for run_job() below?
-        # BATCH_TASK_INDEX and BATCH_TASK_COUNT env vars are automatically made available.
-        environment.variables = {'JOB_ID': self.unique_job_id}
-        runnable.environment = environment
-
-        # TODO: Update to run batches of openstudio with something like "python3 -m buildstockbatch.gcp.gcp"
-        runnable.container.commands = [
-            "-c",
-            # Test script that checks whether openstudio is installed and writes to a file in GCS.
-            "mkdir /mnt/disks/share/${JOB_ID}; "
-            "openstudio --help > /mnt/disks/share/${JOB_ID}/output_${BATCH_TASK_INDEX}.txt",
-        ]
-
-        # Mount GCS Bucket, so we can use it like a normal directory.
-        gcs_bucket = batch_v1.GCS(remote_path=self.gcs_bucket)
-        # Note: 'mnt/share/' is read-only, but 'mnt/disks/share' works
-        gcs_volume = batch_v1.Volume(
-            gcs=gcs_bucket,
-            mount_path='/mnt/disks/share',
-        )
-
-        # TODO: Allow specifying resources from the project YAML file, plus pick better defaults.
-        resources = batch_v1.ComputeResource(
-            cpu_milli=1000,
-            memory_mib=1,
-        )
-
-        task = batch_v1.TaskSpec(
-            runnables=[runnable],
-            volumes=[gcs_volume],
-            compute_resource=resources,
-            # TODO: Confirm what happens if this fails repeatedly, or for only some tasks, and document it.
-            max_retry_count=2,
-            # TODO: How long does this timeout need to be?
-            max_run_duration='60s',
-        )
-
-        # How many of these tasks to run.
-        # TODO: determine this count above, when splitting up samples.
-        task_count = 3
-        group = batch_v1.TaskGroup(
-            task_count=task_count,
-            task_spec=task,
-        )
-
-        # Specify types of VMs to run on
-        # TODO: look into best default machine type for running OpenStudio, but also allow
-        # changing via the project config. https://cloud.google.com/compute/docs/machine-types
-        policy = batch_v1.AllocationPolicy.InstancePolicy(
-            machine_type='e2-standard-2',
-        )
-        instances = batch_v1.AllocationPolicy.InstancePolicyOrTemplate(policy=policy)
-        allocation_policy = batch_v1.AllocationPolicy(
-            instances=[instances],
-            # TODO: Support using Spot instances
-        )
-        # TODO: Add option to set service account that runs the job?
-        # Otherwise uses the project's default compute engine service account.
-        # allocation_policy.service_account = batch_v1.ServiceAccount(email = '')
-
-        # Define the batch job
-        job = batch_v1.Job()
-        job.task_groups = [group]
-        job.allocation_policy = allocation_policy
-        # TODO: What (if any) labels are useful to include here? (These are from sample code)
-        job.labels = {'env': 'testing'}
-        job.logs_policy = batch_v1.LogsPolicy()
-        job.logs_policy.destination = batch_v1.LogsPolicy.Destination.CLOUD_LOGGING
-
-        # Send notifications to pub/sub when the job's state changes
-        # TODO: Turn these into emails if an email address is provided?
-        job.notifications = [
-            batch_v1.JobNotification(
-                # TODO: Get topic from config or create a new one as needed (via terraform)
-                pubsub_topic='projects/buildstockbatch-dev/topics/notifications',
-                message=batch_v1.JobNotification.Message(
-                    type_=1,
-                    new_job_state='STATE_UNSPECIFIED',  # notify on any changes
-                ),
-            )
-        ]
-
-        create_request = batch_v1.CreateJobRequest()
-        create_request.job = job
-        create_request.job_id = self.unique_job_id
-        create_request.parent = f'projects/{self.gcp_project}/locations/{self.region}'
-
-        # Start the job!
-        created_job = client.create_job(create_request)
-
-        logger.debug(created_job)
-        logger.info('Newly created GCP Batch job')
-        logger.info(f'Job name: {created_job.name}')
-        logger.info(f'Job UID: {created_job.uid}')
-
-    @classmethod
-    def run_job(self, job_id, gcs_bucket, gcs_prefix, job_name, region):
-        """
-        Run a few simulations inside a container.
-
-        This method is called from inside docker container in GCP compute engine.
-        It will read the necessary files from GCS, run the simulation, and write the
-        results back to GCS.
-        """
-        pass
-
-
-    def cleanup(self):
-        # TODO: clean up all resources used for this project
-        pass
-
-
-    def list_jobs(self):
-        """
-        List existing GCP Batch jobs that match the provided project.
-        """
-        # TODO: this only shows jobs that exist in GCP Batch - update it to also
-        # show any post-processing steps that may be running.
-        client = batch_v1.BatchServiceClient()
-
-        request = batch_v1.ListJobsRequest()
-        request.parent = f'projects/{self.gcp_project}/locations/{self.region}'
-        request.filter = f'name:{request.parent}/jobs/{self.job_identifier}'
-        request.order_by = 'create_time desc'
-        logger.info(f'Showing existing jobs that match: {request.filter}\n')
-        response = client.list_jobs(request)
-        for job in response.jobs:
-            logger.debug(job)
-
-            logger.info(f'Name: {job.name}')
-            logger.info(f'UID: {job.uid}')
-            logger.info(f'Status: {str(job.status.state)}')
-
-    def run_batch(self):
-        """
-        Start the GCP Batch job to run all the building simulations.
-
-        This will
-            - perform the sampling
-            - package and upload the assets, including weather
-            - kick off a batch simulation on GCP
-        """
-        # Step 1: Run sampling and split up buildings into batches.
-        # TDOO: Generate buildstock.csv
-        # buildstock_csv_filename = self.sampler.run_sampling()
         # Hardcoded file for testing before docker works locally...
-        buildstock_csv_filename = '/Users/nweires/RewiringAmerica/resstock/project_testing/housing_characteristics/buildstock.csv'
+        buildstock_csv_filename = (
+            '/Users/nweires/RewiringAmerica/resstock/project_testing/housing_characteristics/buildstock.csv'
+        )
 
         # Step 2: Upload weather data and any other required files to GCP
         # Compress and upload assets to S3
         # todo: aws-shared (see file comment)
         # Most of this function is identical to the AWS version
-        with tempfile.TemporaryDirectory(prefix='bsb_') as tmpdir, tempfile.TemporaryDirectory(prefix='bsb_') as tmp_weather_dir:  # noqa: E501
+        with tempfile.TemporaryDirectory(prefix='bsb_') as tmpdir, tempfile.TemporaryDirectory(
+            prefix='bsb_'
+        ) as tmp_weather_dir:  # noqa: E501
             self._weather_dir = tmp_weather_dir
             self._get_weather_files()
             tmppath = pathlib.Path(tmpdir)
@@ -572,10 +383,7 @@
             # Compress unique weather files
             logger.debug('Compressing weather files')
             Parallel(n_jobs=-1, verbose=9)(
-                delayed(compress_file)(
-                    pathlib.Path(self.weather_dir) / x[0],
-                    str(weather_path / x[0]) + '.gz'
-                )
+                delayed(compress_file)(pathlib.Path(self.weather_dir) / x[0], str(weather_path / x[0]) + '.gz')
                 for x in list(unique_epws.values())[0:3]
             )
 
@@ -618,11 +426,15 @@
                     break
                 job_json_filename = tmppath / 'jobs' / 'job{:05d}.json'.format(i)
                 with open(job_json_filename, 'w') as f:
-                    json.dump({
-                        'job_num': i,
-                        'n_datapoints': n_datapoints,
-                        'batch': batch,
-                    }, f, indent=4)
+                    json.dump(
+                        {
+                            'job_num': i,
+                            'n_datapoints': n_datapoints,
+                            'batch': batch,
+                        },
+                        f,
+                        indent=4,
+                    )
             # array_size here is number of batches we've ended up with
             array_size = i
             logger.debug('Array size = {}'.format(array_size))
@@ -648,10 +460,7 @@
         for epws in unique_epws.values():
             # The first in the list is already up there, copy the rest
             for filename in epws[1:]:
-                epws_to_copy.append((
-                    f"{self.prefix}/weather/{epws[0]}.gz",
-                    f"{self.prefix}/weather/{filename}.gz"
-                ))
+                epws_to_copy.append((f"{self.prefix}/weather/{epws[0]}.gz", f"{self.prefix}/weather/{filename}.gz"))
 
         logger.debug('Copying weather files on GCS')
         bucket = self.bucket
@@ -678,7 +487,9 @@
         runnable = batch_v1.Runnable()
         runnable.container = batch_v1.Runnable.Container()
         # TODO: Use the docker image pushed earlier instead of this hardcoded image.
-        runnable.container.image_uri = 'us-central1-docker.pkg.dev/buildstockbatch-dev/buildstockbatch-docker/buildstockbatch'
+        runnable.container.image_uri = (
+            'us-central1-docker.pkg.dev/buildstockbatch-dev/buildstockbatch-docker/buildstockbatch'
+        )
         runnable.container.entrypoint = '/bin/sh'
 
         # Pass environment variables to each task
@@ -692,49 +503,50 @@
         runnable.container.commands = [
             "-c",
             # Test script that checks whether openstudio is installed and writes to a file in GCS.
-            "mkdir /mnt/disks/share/${JOB_ID}; openstudio --help > /mnt/disks/share/${JOB_ID}/output_${BATCH_TASK_INDEX}.txt"
+            "mkdir /mnt/disks/share/${JOB_ID}; "
+            "openstudio --help > /mnt/disks/share/${JOB_ID}/output_${BATCH_TASK_INDEX}.txt",
         ]
 
         # Mount GCS Bucket, so we can use it like a normal directory.
         gcs_bucket = batch_v1.GCS(remote_path=self.bucket)
         # Note: 'mnt/share/' is read-only, but 'mnt/disks/share' works
         gcs_volume = batch_v1.Volume(
-            gcs = gcs_bucket,
-            mount_path = '/mnt/disks/share',
+            gcs=gcs_bucket,
+            mount_path='/mnt/disks/share',
         )
 
         # TODO: Allow specifying resources from the project YAML file, plus pick better defaults.
         resources = batch_v1.ComputeResource(
-            cpu_milli = 1000,
-            memory_mib = 1,
+            cpu_milli=1000,
+            memory_mib=1,
         )
 
         task = batch_v1.TaskSpec(
-            runnables = [runnable],
-            volumes = [gcs_volume],
-            compute_resource = resources,
+            runnables=[runnable],
+            volumes=[gcs_volume],
+            compute_resource=resources,
             # TODO: Confirm what happens if this fails repeatedly, or for only some tasks, and document it.
-            max_retry_count = 2,
+            max_retry_count=2,
             # TODO: How long does this timeout need to be?
-            max_run_duration = '60s'
+            max_run_duration='60s',
         )
 
         # How many of these tasks to run.
         # TODO: determine this count above, when splitting up samples.
         task_count = 3
         group = batch_v1.TaskGroup(
-            task_count = task_count,
-            task_spec = task,
+            task_count=task_count,
+            task_spec=task,
         )
 
         # Specify types of VMs to run on
         # TODO: look into best default machine type for running OpenStudio, but also allow
         # changing via the project config. https://cloud.google.com/compute/docs/machine-types
         policy = batch_v1.AllocationPolicy.InstancePolicy(
-            machine_type = 'e2-standard-2',
+            machine_type='e2-standard-2',
         )
         instances = batch_v1.AllocationPolicy.InstancePolicyOrTemplate(policy=policy)
-        allocation_policy = batch_v1.AllocationPolicy(instances = [instances])
+        allocation_policy = batch_v1.AllocationPolicy(instances=[instances])
         # TODO: Add option to set service account that runs the job?
         # Otherwise uses the project's default compute engine service account.
         # allocation_policy.service_account = batch_v1.ServiceAccount(email = '')
@@ -750,14 +562,16 @@
 
         # Send notifications to pub/sub when the job's state changes
         # TODO: Turn these into emails if an email address is provided?
-        job.notifications = [batch_v1.JobNotification(
-            # TODO: Get topic from config or create a new one as needed (via terraform)
-            pubsub_topic = 'projects/buildstockbatch-dev/topics/notifications',
-            message = batch_v1.JobNotification.Message(
-                type_ = 1,
-                new_job_state='STATE_UNSPECIFIED', # notify on any changes(?)
+        job.notifications = [
+            batch_v1.JobNotification(
+                # TODO: Get topic from config or create a new one as needed (via terraform)
+                pubsub_topic='projects/buildstockbatch-dev/topics/notifications',
+                message=batch_v1.JobNotification.Message(
+                    type_=1,
+                    new_job_state='STATE_UNSPECIFIED',  # notify on any changes(?)
+                ),
             )
-        )]
+        ]
 
         create_request = batch_v1.CreateJobRequest()
         create_request.job = job
@@ -772,7 +586,6 @@
         logger.info('Newly created GCP Batch job')
         logger.info(f'Job name: {created_job.name}')
         logger.info(f'Job UID: {created_job.uid}')
-
 
     @classmethod
     def run_job(self, job_id, bucket, prefix, job_name, region):
@@ -815,10 +628,6 @@
     print(GcpBatch.LOGO)
     if 'BATCH_TASK_INDEX' in os.environ:
         # If this var exists, we're inside a single batch task.
-<<<<<<< HEAD
-        # TODO: Would it be cleaner to move this to a main() in another file?
-=======
->>>>>>> 6d83a7d8
         job_id = int(os.environ['BATCH_TASK_INDEX'])
         # TODO: pass in these env vars to tasks as needed. (Do we really need bucket here?)
         gcs_bucket = os.environ['GCS_BUCKET']
@@ -849,16 +658,8 @@
             action='store_true',
             help='Verbose output - includes DEBUG logs if set',
         )
-        parser.add_argument(
-            '--list_jobs',
-            help='List existing jobs',
-            action='store_true'
-        )
-        parser.add_argument(
-            '-v', '--verbose',
-            action='store_true',
-            help='Verbose output'
-        )
+        parser.add_argument('--list_jobs', help='List existing jobs', action='store_true')
+        parser.add_argument('-v', '--verbose', action='store_true', help='Verbose output')
         group.add_argument(
             '--postprocessonly',
             help='Only do postprocessing, useful for when the simulations are already done',
@@ -876,12 +677,7 @@
         else:
             logger.setLevel(logging.INFO)
 
-<<<<<<< HEAD
-
-        # validate the project, and in case of the --validateonly flag return True if validation passes
-=======
         # validate the project, and if --validateonly flag is set, return True if validation passes
->>>>>>> 6d83a7d8
         GcpBatch.validate_project(os.path.abspath(args.project_filename))
         if args.validateonly:
             return True
@@ -893,11 +689,7 @@
             # Note: cleanup also requires the project input file, and only should only clean
             # up resources from that particular project.
             # TODO: should this also stop the job if it's currently running?
-<<<<<<< HEAD
-            batch.cleanup()
-=======
             batch.clean()
->>>>>>> 6d83a7d8
             return
         if args.list_jobs:
             batch.list_jobs()
@@ -913,13 +705,8 @@
             raise NotImplementedError("Not yet (re)implemented past this point")
             batch.process_results(skip_combine=True, use_dask_cluster=False)
         else:
-<<<<<<< HEAD
             # batch.build_image()
             # batch.push_image()
-=======
-            batch.build_image()
-            batch.push_image()
->>>>>>> 6d83a7d8
             batch.run_batch()
             # todo-xxx- to be (re)implemented
             raise NotImplementedError("Not yet (re)implemented past this point")
