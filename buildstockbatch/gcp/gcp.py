# -*- coding: utf-8 -*-

"""
buildstockbatch.gcp
~~~~~~~~~~~~~~~
This class contains the object & methods that allow for usage of the library with GCP Batch.

This implementation tries to match the structure of `../aws/aws.py` in the 'nrel/aws_batch' branch
as much as possible in order to make it easier to refactor these two (or three, with Eagle) to share
code later. Also, because that branch has not yet been merged, this will also _not_ do any
refactoring right now to share code with that (to reduce merging complexity later). Instead, code
that's likely to be refactored out will be commented with 'todo: aws-shared'.

:author: Robert LaThanh, Natalie Weires
:copyright: (c) 2023 by The Alliance for Sustainable Energy
:license: BSD-3
"""
import argparse
import collections
import csv
from datetime import datetime
<<<<<<< HEAD
from dask.distributed import Client as DaskClient
import docker
=======
>>>>>>> 495455f8
from fsspec.implementations.local import LocalFileSystem
from gcsfs import GCSFileSystem
import gzip
from joblib import Parallel, delayed
import json
import io
import itertools
import logging
import math
import os
import pathlib
import random
import re
import shutil
import subprocess
import tarfile
import tempfile
import time
import tqdm

from google.api_core import exceptions
from google.cloud import artifactregistry_v1
from google.cloud import batch_v1, storage
from google.cloud.storage import transfer_manager
from google.cloud import compute_v1
from google.cloud import run_v2

from buildstockbatch import postprocessing
from buildstockbatch.cloud.docker_base import DockerBatchBase
from buildstockbatch.exc import ValidationError
from buildstockbatch.utils import (
    calc_hash_for_file,
    compress_file,
    get_project_configuration,
    log_error_details,
    read_csv,
)


logger = logging.getLogger(__name__)


def upload_directory_to_GCS(local_directory, bucket, prefix):
    storage_client = storage.Client()
    bucket = storage_client.bucket(bucket)

    local_dir_abs = pathlib.Path(local_directory).absolute()

    string_paths = []
    for dirpath, dirnames, filenames in os.walk(local_dir_abs):
        for filename in filenames:
            if filename.startswith("."):
                continue
            local_filepath = pathlib.Path(dirpath, filename)
            string_paths.append(str(local_filepath.relative_to(local_dir_abs)))

    transfer_manager.upload_many_from_filenames(
        bucket,
        string_paths,
        source_directory=local_dir_abs,
        blob_name_prefix=prefix,
        raise_exception=True,
    )


def copy_GCS_file(src_bucket, src_name, dest_bucket, dest_name):
    storage_client = storage.Client()
    source_bucket = storage_client.bucket(src_bucket)
    source_blob = source_bucket.blob(src_name)
    destination_bucket = storage_client.bucket(dest_bucket)
    source_bucket.copy_blob(source_blob, destination_bucket, dest_name)


class GcpBatch(DockerBatchBase):
    # https://patorjk.com/software/taag/#p=display&f=Santa%20Clara&t=BuildStockBatch%20%20%2F%20GCP
    LOGO = """
     _ __         _     __,              _ __                      /     ,___ ,___ _ __
    ( /  )    o  //   /(    _/_       / ( /  )     _/_    /       /     /   //   /( /  )
     /--< , ,,  // __/  `.  /  __ _, /<  /--< __,  /  _, /_      /     /  __/      /--'
    /___/(_/_(_(/_(_/_(___)(__(_)(__/ |_/___/(_/(_(__(__/ /_    /     (___/(___/  /
      Executing BuildStock projects with grace since 2018
"""

    def __init__(self, project_filename):
        super().__init__(project_filename)

        # TODO: how short does this really need to be? What characters are allowed?
        self.job_identifier = re.sub("[^0-9a-zA-Z-]+", "_", self.cfg["gcp"]["job_identifier"])[:10]

        self.project_filename = project_filename
        self.gcp_project = self.cfg["gcp"]["project"]
        self.region = self.cfg["gcp"]["region"]
        self.ar_repo = self.cfg["gcp"]["artifact_registry"]["repository"]
        self.gcs_bucket = self.cfg["gcp"]["gcs"]["bucket"]
        self.gcs_prefix = self.cfg["gcp"]["gcs"]["prefix"]
        self.batch_array_size = self.cfg["gcp"]["batch_array_size"]

        # Add timestamp to job ID, since duplicates aren't allowed (even between finished and new jobs)
        # TODO: stop appending timestamp here - it's useful for testing, but we should probably
        # make users choose a unique job ID each time.
        self.unique_job_id = self.job_identifier + datetime.utcnow().strftime("%y-%m-%d-%H%M%S")

    @staticmethod
    def validate_gcp_args(project_file):
        cfg = get_project_configuration(project_file)
        assert "gcp" in cfg, 'Project config must contain a "gcp" section'
        gcp_project = cfg["gcp"]["project"]

        # Check that GCP region exists and is available for this project
        region = cfg["gcp"]["region"]
        regions_client = compute_v1.RegionsClient()
        try:
            regions_client.get(project=gcp_project, region=region)
        except exceptions.NotFound:
            raise ValidationError(
                f"Region {region} is not available in project {gcp_project}. "
                '(Region should be something like "us-central1" or "asia-east2")'
            )

        # Check that GCP bucket exists
        bucket = cfg["gcp"]["gcs"]["bucket"]
        storage_client = storage.Client(project=gcp_project)
        assert storage_client.bucket(bucket).exists(), f"GCS bucket {bucket} does not exist in project {gcp_project}"

        # Check that artifact registry repository exists
        repo = cfg["gcp"]["artifact_registry"]["repository"]
        ar_client = artifactregistry_v1.ArtifactRegistryClient()
        repo_name = f"projects/{gcp_project}/locations/{region}/repositories/{repo}"
        try:
            ar_client.get_repository(name=repo_name)
        except exceptions.NotFound:
            raise ValidationError(
                f"Artifact Registry repository {repo} does not exist in project {gcp_project} and region {region}"
            )

    @staticmethod
    def validate_project(project_file):
        super(GcpBatch, GcpBatch).validate_project(project_file)
        GcpBatch.validate_gcp_args(project_file)
        logger.warning("TODO: validate_project() not completely implemented, yet!")
        return  # todo-xxx- to be (re)implemented
        GcpBatch.validate_dask_settings(project_file)

    @property
    def docker_image(self):
        return "nrel/buildstockbatch"

    # todo: aws-shared (see file comment)
    @property
    def weather_dir(self):
        return self._weather_dir

    @property
    def results_dir(self):
        return f"{self.gcs_bucket}/{self.gcs_prefix}/results"

    @property
    def registry_url(self):
        """
        The registry that the image(s) will be pushed to.

        :returns: A string of a GCP Artifact Repository URL; for example,
            `https://us-central1-docker.pkg.dev
        """
        return f"https://{self.repository_uri.split('/')[0]}"

    @property
    def repository_uri(self):
        """
        The "repository" (name) for this image for pushing to a GCP Artifact
        Repository.

        :returns: A string for this image given the Artifact Repository (given
            its region, project name, and repo name), followed by
            "buildstockbatch"; for example,
             `us-central1-docker.pkg.dev/buildstockbatch/buildstockbatch-docker/buildstockbatch`
        """
        return f"{self.region}-docker.pkg.dev/{self.gcp_project}/{self.ar_repo}/buildstockbatch"

    # todo: aws-shared (see file comment)
    def build_image(self):
        """
        Build the docker image to use in the batch simulation
        """
        root_path = pathlib.Path(os.path.abspath(__file__)).parent.parent.parent
        if not (root_path / "Dockerfile").exists():
            raise RuntimeError(f"The needs to be run from the root of the repo, found {root_path}")

        # Make the buildstock/resources/.gcp_docker_image dir to store logs
        local_log_dir = os.path.join(self.buildstock_dir, "resources", ".gcp_docker_image")
        if not os.path.exists(local_log_dir):
            os.makedirs(local_log_dir)

        # Determine whether or not to build the image with custom gems bundled in
        if self.cfg.get("baseline", dict()).get("custom_gems", False):
            # Ensure the custom Gemfile exists in the buildstock dir
            local_gemfile_path = os.path.join(self.buildstock_dir, "resources", "Gemfile")
            if not os.path.exists(local_gemfile_path):
                raise AttributeError(f"baseline:custom_gems = True, but did not find Gemfile at {local_gemfile_path}")

            # Copy the custom Gemfile into the buildstockbatch repo
            bsb_root = os.path.join(os.path.abspath(__file__), os.pardir, os.pardir, os.pardir)
            new_gemfile_path = os.path.join(bsb_root, "Gemfile")
            shutil.copyfile(local_gemfile_path, new_gemfile_path)
            logger.info(f"Copying custom Gemfile from {local_gemfile_path}")

            # Choose the custom-gems stage in the Dockerfile,
            # which runs bundle install to build custom gems into the image
            stage = "buildstockbatch-custom-gems"
        else:
            # Choose the base stage in the Dockerfile,
            # which stops before bundling custom gems into the image
            stage = "buildstockbatch"

        logger.info(f"Building docker image stage: {stage} from OpenStudio {self.os_version}")
        img, build_logs = self.docker_client.images.build(
            path=str(root_path),
            tag=self.docker_image,
            rm=True,
            target=stage,
            platform="linux/amd64",
            buildargs={"OS_VER": self.os_version},
        )
        build_image_log = os.path.join(local_log_dir, "build_image.log")
        with open(build_image_log, "w") as f_out:
            f_out.write("Built image")
            for line in build_logs:
                for itm_type, item_msg in line.items():
                    if itm_type in ["stream", "status"]:
                        try:
                            f_out.write(f"{item_msg}")
                        except UnicodeEncodeError:
                            pass
        logger.debug(f"Review docker image build log: {build_image_log}")

        # Report and confirm the openstudio version from the image
        os_ver_cmd = "openstudio openstudio_version"
        container_output = self.docker_client.containers.run(
            self.docker_image, os_ver_cmd, remove=True, name="list_openstudio_version"
        )
        assert self.os_version in container_output.decode()

        # Report gems included in the docker image.
        # The OpenStudio Docker image installs the default gems
        # to /var/oscli/gems, and the custom docker image
        # overwrites these with the custom gems.
        list_gems_cmd = (
            "openstudio --bundle /var/oscli/Gemfile --bundle_path /var/oscli/gems "
            "--bundle_without native_ext gem_list"
        )
        container_output = self.docker_client.containers.run(
            self.docker_image, list_gems_cmd, remove=True, name="list_gems"
        )
        gem_list_log = os.path.join(local_log_dir, "openstudio_gem_list_output.log")
        with open(gem_list_log, "wb") as f_out:
            f_out.write(container_output)
        for line in container_output.decode().split("\n"):
            logger.debug(line)
        logger.debug(f"Review custom gems list at: {gem_list_log}")

    def push_image(self):
        """
        Push the locally built docker image to the GCP Artifact Repository (AR).
        """

        # Log the Docker client into the GCP AR registry
        service_account_key_file = open(os.environ["GOOGLE_APPLICATION_CREDENTIALS"], "r")
        service_account_key = service_account_key_file.read()
        docker_client_login_response = self.docker_client.login(
            username="_json_key", password=service_account_key, registry=self.registry_url
        )
        logger.debug(docker_client_login_response)

        # Tag the image with a repo name for pushing to GCP AR
        image = self.docker_client.images.get(self.docker_image)
        repo_uri = self.repository_uri
        image.tag(repo_uri, tag=self.job_identifier)

        # Push to the GCP AR
        last_status = None
        for x in self.docker_client.images.push(repo_uri, tag=self.job_identifier, stream=True):
            try:
                y = json.loads(x)
            except json.JSONDecodeError:
                continue
            else:
                if y.get("status") is not None and y.get("status") != last_status:
                    logger.debug(y["status"])
                    last_status = y["status"]

    def clean(self):
        # TODO: clean up all resources used for this project
        # Run `terraform destroy` (But make sure outputs aren't deleted!)
        # Note: cleanup also requires the project input file, and only should only clean
        # up resources from that particular project.
        # TODO: should this also stop the job if it's currently running?
        logger.warning("TODO: clean() not yet implemented!")

    def list_jobs(self):
        """
        List existing GCP Batch jobs that match the provided project.
        """
        # TODO: this only shows jobs that exist in GCP Batch - update it to also
        # show any post-processing steps that may be running.
        client = batch_v1.BatchServiceClient()

        request = batch_v1.ListJobsRequest()
        request.parent = f"projects/{self.gcp_project}/locations/{self.region}"
        request.filter = f"name:{request.parent}/jobs/{self.job_identifier}"
        request.order_by = "create_time desc"
        request.page_size = 10
        logger.info(f"Showing the first 10 existing jobs that match: {request.filter}\n")
        response = client.list_jobs(request)
        for job in response.jobs:
            logger.debug(job)
            logger.info(f"Name: {job.name}")
            logger.info(f"  UID: {job.uid}")
            logger.info(f"  Status: {job.status.state.name}")
            task_counts = collections.defaultdict(int)
            for group in job.status.task_groups.values():
                for status, count in group.counts.items():
                    task_counts[status] += count
            logger.info(f"  Task statuses: {dict(task_counts)}")

    def run_batch(self):
        """
        Start the GCP Batch job to run all the building simulations.

        This will
            - perform the sampling
            - package and upload the assets, including weather
            - kick off a batch simulation on GCP
        """
        gcp_cfg = self.cfg["gcp"]

        # Step 1: Run sampling and split up buildings into batches.
        buildstock_csv_filename = self.sampler.run_sampling()

        # Step 2: Compress and upload weather data and any other required files to GCP
        # todo: aws-shared (see file comment)
        logger.info("Collecting and uploading input files")
        with tempfile.TemporaryDirectory(prefix="bsb_") as tmpdir, tempfile.TemporaryDirectory(
            prefix="bsb_"
        ) as tmp_weather_dir:  # noqa: E501
            self._weather_dir = tmp_weather_dir
            self._get_weather_files()
            tmppath = pathlib.Path(tmpdir)
            logger.debug("Creating assets tarfile")
            with tarfile.open(tmppath / "assets.tar.gz", "x:gz") as tar_f:
                project_path = pathlib.Path(self.project_dir)
                buildstock_path = pathlib.Path(self.buildstock_dir)
                tar_f.add(buildstock_path / "measures", "measures")
                if os.path.exists(buildstock_path / "resources/hpxml-measures"):
                    tar_f.add(buildstock_path / "resources/hpxml-measures", "resources/hpxml-measures")
                tar_f.add(buildstock_path / "resources", "lib/resources")
                tar_f.add(project_path / "housing_characteristics", "lib/housing_characteristics")

            # Weather files
            weather_path = tmppath / "weather"
            os.makedirs(weather_path)

            # Determine the unique weather files
            epw_filenames = list(filter(lambda x: x.endswith(".epw"), os.listdir(self.weather_dir)))
            logger.debug("Calculating hashes for weather files")
            epw_hashes = Parallel(n_jobs=-1, verbose=5)(
                delayed(calc_hash_for_file)(pathlib.Path(self.weather_dir) / epw_filename)
                for epw_filename in epw_filenames
            )
            unique_epws = collections.defaultdict(list)
            for epw_filename, epw_hash in zip(epw_filenames, epw_hashes):
                unique_epws[epw_hash].append(epw_filename)

            # Compress unique weather files
            logger.debug("Compressing weather files")
            Parallel(n_jobs=-1, verbose=5)(
                delayed(compress_file)(pathlib.Path(self.weather_dir) / x[0], str(weather_path / x[0]) + ".gz")
                for x in list(unique_epws.values())
            )

            logger.debug("Writing project configuration for upload")
            with open(tmppath / "config.json", "wt", encoding="utf-8") as f:
                json.dump(self.cfg, f)

            # Collect simulations to queue
            df = read_csv(buildstock_csv_filename, index_col=0, dtype=str)
            self.validate_buildstock_csv(self.project_filename, df)
            building_ids = df.index.tolist()
            n_datapoints = len(building_ids)
            n_sims = n_datapoints * (len(self.cfg.get("upgrades", [])) + 1)
            logger.debug("Total number of simulations = {}".format(n_sims))

            # GCP Batch allows up to 100,000 tasks, but limit to 10,000 here for consistency with AWS implementation.
            if self.batch_array_size <= 10000:
                max_array_size = self.batch_array_size
            else:
                max_array_size = 10000
            n_sims_per_job = math.ceil(n_sims / max_array_size)
            n_sims_per_job = max(n_sims_per_job, 2)
            logger.debug("Number of simulations per array job = {}".format(n_sims_per_job))

            # Create list of (building ID, upgrade to apply) pairs for all simulations to run.
            baseline_sims = zip(building_ids, itertools.repeat(None))
            upgrade_sims = itertools.product(building_ids, range(len(self.cfg.get("upgrades", []))))
            all_sims = list(itertools.chain(baseline_sims, upgrade_sims))
            random.shuffle(all_sims)
            all_sims_iter = iter(all_sims)

            os.makedirs(tmppath / "jobs")

            # Write each batch of simulations to a file.
            logger.info("Creating batches of jobs")
            for i in itertools.count(0):
                batch = list(itertools.islice(all_sims_iter, n_sims_per_job))
                if not batch:
                    break
                job_json_filename = tmppath / "jobs" / "job{:05d}.json".format(i)
                with open(job_json_filename, "w") as f:
                    json.dump(
                        {
                            "job_num": i,
                            "n_datapoints": n_datapoints,
                            "batch": batch,
                        },
                        f,
                        indent=4,
                    )
            task_count = i
            logger.debug("Task count = {}".format(task_count))

            # Compress job jsons
            jobs_dir = tmppath / "jobs"
            logger.debug("Compressing job jsons using gz")
            tick = time.time()
            with tarfile.open(tmppath / "jobs.tar.gz", "w:gz") as tf:
                tf.add(jobs_dir, arcname="jobs")
            tick = time.time() - tick
            logger.debug("Done compressing job jsons using gz {:.1f} seconds".format(tick))
            shutil.rmtree(jobs_dir)

            os.makedirs(tmppath / "results" / "simulation_output")

            logger.debug(f"Uploading files to GCS bucket: {self.gcs_bucket}")
            upload_directory_to_GCS(tmppath, self.gcs_bucket, self.gcs_prefix + "/")

        # Copy the non-unique weather files on GCS
        epws_to_copy = []
        for epws in unique_epws.values():
            # The first in the list is already up there, copy the rest
            for filename in epws[1:]:
                epws_to_copy.append(
                    (f"{self.gcs_prefix}/weather/{epws[0]}.gz", f"{self.gcs_prefix}/weather/{filename}.gz")
                )

        logger.info("Copying weather files on GCS")
        bucket = self.gcs_bucket
        Parallel(n_jobs=-1, verbose=5)(delayed(copy_GCS_file)(bucket, src, bucket, dest) for src, dest in epws_to_copy)

        # Step 3: Define and run the GCP Batch job.
        logger.info("Setting up GCP Batch job")
        client = batch_v1.BatchServiceClient()

        runnable = batch_v1.Runnable()
        runnable.container = batch_v1.Runnable.Container()
        runnable.container.image_uri = self.repository_uri + ":" + self.job_identifier
        runnable.container.entrypoint = "/bin/sh"

        # Pass environment variables to each task
        environment = batch_v1.Environment()
        # BATCH_TASK_INDEX and BATCH_TASK_COUNT env vars are automatically made available by GCP Batch.
        environment.variables = {
            "JOB_NAME": self.job_identifier,
            "GCS_PREFIX": self.gcs_prefix,
            "GCS_BUCKET": self.gcs_bucket,
        }
        runnable.environment = environment

        runnable.container.commands = ["-c", "python3 -m buildstockbatch.gcp.gcp"]

        job_env_cfg = gcp_cfg.get("job_environment", {})
        resources = batch_v1.ComputeResource(
            cpu_milli=1000 * job_env_cfg.get("vcpus", 1),
            memory_mib=job_env_cfg.get("memory_mib", 1024),
        )

        task = batch_v1.TaskSpec(
            runnables=[runnable],
            compute_resource=resources,
            # TODO: Confirm what happens if this fails repeatedly, or for only some tasks, and document it.
            max_retry_count=2,
            # TODO: How long does this timeout need to be?
            max_run_duration="5000s",
        )

        # How many of these tasks to run.
        group = batch_v1.TaskGroup(
            task_count=task_count,
            task_spec=task,
        )

        # Specify type of VMs to run on
        policy = batch_v1.AllocationPolicy.InstancePolicy(
            # If machine type isn't specified, GCP Batch will choose a type based on the resources requested.
            machine_type=job_env_cfg.get("machine_type"),
            provisioning_model=(
                batch_v1.AllocationPolicy.ProvisioningModel.SPOT
                if job_env_cfg.get("use_spot")
                else batch_v1.AllocationPolicy.ProvisioningModel.STANDARD
            ),
        )
        instances = batch_v1.AllocationPolicy.InstancePolicyOrTemplate(policy=policy)
        allocation_policy = batch_v1.AllocationPolicy(instances=[instances])
        # TODO: Add option to set service account that runs the job?
        # Otherwise uses the project's default compute engine service account.
        # allocation_policy.service_account = batch_v1.ServiceAccount(email = '')

        # Define the batch job
        job = batch_v1.Job()
        job.task_groups = [group]
        job.allocation_policy = allocation_policy
        job.logs_policy = batch_v1.LogsPolicy()
        job.logs_policy.destination = batch_v1.LogsPolicy.Destination.CLOUD_LOGGING

        create_request = batch_v1.CreateJobRequest()
        create_request.job = job
        create_request.job_id = self.unique_job_id
        create_request.parent = f"projects/{self.gcp_project}/locations/{self.region}"

        # Start the job!
        created_job = client.create_job(create_request)
        job_name = created_job.name

        logger.info("Newly created GCP Batch job")
        logger.info(f"  Job name: {job_name}")
        logger.info(f"  Job UID: {created_job.uid}")
        job_url = (
            "https://console.cloud.google.com/batch/jobsDetail/regions/"
            f"{self.region}/jobs/{self.unique_job_id}/details?project={self.gcp_project}"
        )
        logger.info(f"View GCP Batch job at {job_url}")

        # Monitor job status while waiting for the job to complete
        n_succeeded_last_time = 0
        client = batch_v1.BatchServiceClient()
        with tqdm.tqdm(desc="Running Simulations", total=task_count, unit="batch") as progress_bar:
            job_status = None
            while job_status not in ("SUCCEEDED", "FAILED", "DELETION_IN_PROGRESS"):
                time.sleep(10)
                job_info = client.get_job(batch_v1.GetJobRequest(name=job_name))
                job_status = job_info.status.state.name
                # Check how many tasks have succeeded
                task_counts = collections.defaultdict(int)
                for group in job_info.status.task_groups.values():
                    for status, count in group.counts.items():
                        task_counts[status] += count
                n_succeeded = task_counts.get("SUCCEEDED", 0)
                progress_bar.update(n_succeeded - n_succeeded_last_time)
                n_succeeded_last_time = n_succeeded
                # Show all task status counts next to the progress bar
                progress_bar.set_postfix_str(f"{dict(task_counts)}")

        logger.info(f"Batch job status: {job_status}")
        if job_status != "SUCCEEDED":
            raise RuntimeError("Batch job failed. See GCP logs at {job_url}")

    @classmethod
    def run_task(cls, task_index, job_name, gcs_bucket, gcs_prefix):
        """
        Run a few simulations inside a container.

        This method is called from inside docker container in GCP compute engine.
        It will read the necessary files from GCS, run the simulation, and write the
        results back to GCS.

        :param task_index: Index of this task (e.g. this may be task 1 of 4)
        :param job_name: Job identifier
        :param gcs_bucket: GCS bucket for input and output files
        :param gcs_prefix: Prefix used for GCS files
        """
        # Local directory where we'll write files
        sim_dir = pathlib.Path("/var/simdata/openstudio")

        client = storage.Client()
        bucket = client.get_bucket(gcs_bucket)

        logger.info("Extracting assets TAR file")
        # Copy assets file to local machine to extract TAR file
        assets_file_path = sim_dir.parent / "assets.tar.gz"
        bucket.blob(f"{gcs_prefix}/assets.tar.gz").download_to_filename(assets_file_path)
        with tarfile.open(assets_file_path, "r") as tar_f:
            tar_f.extractall(sim_dir)

        logger.debug("Reading config")
        blob = bucket.blob(f"{gcs_prefix}/config.json")
        cfg = json.loads(blob.download_as_string())

        # Extract the job information for this particular task
        logger.debug("Getting job information")
        jobs_file_path = sim_dir.parent / "jobs.tar.gz"
        bucket.blob(f"{gcs_prefix}/jobs.tar.gz").download_to_filename(jobs_file_path)
        with tarfile.open(jobs_file_path, "r") as tar_f:
            jobs_d = json.load(tar_f.extractfile(f"jobs/job{task_index:05d}.json"), encoding="utf-8")
        logger.debug("Number of simulations = {}".format(len(jobs_d["batch"])))

        logger.debug("Getting weather files")
        weather_dir = sim_dir / "weather"
        os.makedirs(weather_dir, exist_ok=True)

        # Make a lookup of which parameter points to the weather file from options_lookup.tsv
        with open(sim_dir / "lib" / "resources" / "options_lookup.tsv", "r", encoding="utf-8") as f:
            tsv_reader = csv.reader(f, delimiter="\t")
            next(tsv_reader)  # skip headers
            param_name = None
            epws_by_option = {}
            for row in tsv_reader:
                row_has_epw = [x.endswith(".epw") for x in row[2:]]
                if sum(row_has_epw):
                    if row[0] != param_name and param_name is not None:
                        raise RuntimeError(
                            "The epw files are specified in options_lookup.tsv under more than one parameter "
                            f"type: {param_name}, {row[0]}"
                        )  # noqa: E501
                    epw_filename = row[row_has_epw.index(True) + 2].split("=")[1]
                    param_name = row[0]
                    option_name = row[1]
                    epws_by_option[option_name] = epw_filename

        # Look through the buildstock.csv to find the appropriate location and epw
        epws_to_download = set()
        building_ids = [x[0] for x in jobs_d["batch"]]
        with open(sim_dir / "lib" / "housing_characteristics" / "buildstock.csv", "r", encoding="utf-8") as f:
            csv_reader = csv.DictReader(f)
            for row in csv_reader:
                if int(row["Building"]) in building_ids:
                    epws_to_download.add(epws_by_option[row[param_name]])

        # Download and unzip the epws needed for these simulations
        for epw_filename in epws_to_download:
            epw_filename = os.path.basename(epw_filename)
            with io.BytesIO() as f_gz:
                logger.debug("Downloading {}.gz".format(epw_filename))
                bucket.blob(f"{gcs_prefix}/weather/{epw_filename}.gz").download_to_file(f_gz)
                with open(weather_dir / epw_filename, "wb") as f_out:
                    logger.debug("Extracting {}".format(epw_filename))
                    f_out.write(gzip.decompress(f_gz.getvalue()))
        asset_dirs = os.listdir(sim_dir)

        gcs_fs = GCSFileSystem()
        local_fs = LocalFileSystem()
        reporting_measures = cls.get_reporting_measures(cfg)
        dpouts = []
        simulation_output_tar_filename = sim_dir.parent / "simulation_outputs.tar.gz"
        with tarfile.open(str(simulation_output_tar_filename), "w:gz") as simout_tar:
            for building_id, upgrade_idx in jobs_d["batch"]:
                upgrade_id = 0 if upgrade_idx is None else upgrade_idx + 1
                sim_id = f"bldg{building_id:07d}up{upgrade_id:02d}"

                # Create OSW
                osw = cls.create_osw(cfg, jobs_d["n_datapoints"], sim_id, building_id, upgrade_idx)
                with open(os.path.join(sim_dir, "in.osw"), "w") as f:
                    json.dump(osw, f, indent=4)

                # Run Simulation
                with open(sim_dir / "os_stdout.log", "w") as f_out:
                    try:
                        logger.debug("Running {}".format(sim_id))
                        subprocess.run(
                            ["openstudio", "run", "-w", "in.osw"],
                            check=True,
                            stdout=f_out,
                            stderr=subprocess.STDOUT,
                            cwd=str(sim_dir),
                        )
                    except subprocess.CalledProcessError:
                        logger.debug(f"Simulation failed: see {sim_id}/os_stdout.log")

                # Clean Up simulation directory
                cls.cleanup_sim_dir(
                    sim_dir,
                    gcs_fs,
                    f"{gcs_bucket}/{gcs_prefix}/results/simulation_output/timeseries",
                    upgrade_id,
                    building_id,
                )

                # Read data_point_out.json
                dpout = postprocessing.read_simulation_outputs(
                    local_fs, reporting_measures, str(sim_dir), upgrade_id, building_id
                )
                dpouts.append(dpout)

                # Add the rest of the simulation outputs to the tar archive
                logger.info("Archiving simulation outputs")
                for dirpath, dirnames, filenames in os.walk(sim_dir):
                    if dirpath == str(sim_dir):
                        for dirname in set(dirnames).intersection(asset_dirs):
                            dirnames.remove(dirname)
                    for filename in filenames:
                        abspath = os.path.join(dirpath, filename)
                        relpath = os.path.relpath(abspath, sim_dir)
                        simout_tar.add(abspath, os.path.join(sim_id, relpath))

                # Clear directory for next simulation
                logger.debug("Clearing out simulation directory")
                for item in set(os.listdir(sim_dir)).difference(asset_dirs):
                    if os.path.isdir(item):
                        shutil.rmtree(item)
                    elif os.path.isfile(item):
                        os.remove(item)

        blob = bucket.blob(f"{gcs_prefix}/results/simulation_output/simulations_job{task_index}.tar.gz")
        blob.upload_from_filename(simulation_output_tar_filename)

        # Upload aggregated dpouts as a json file
        with gcs_fs.open(
            f"{gcs_bucket}/{gcs_prefix}/results/simulation_output/results_job{task_index}.json.gz", "wb"
        ) as f1:
            with gzip.open(f1, "wt", encoding="utf-8") as f2:
                json.dump(dpouts, f2)

        # Remove files (it helps docker if we don't leave a bunch of files laying around)
        os.remove(simulation_output_tar_filename)
        for item in os.listdir(sim_dir):
            if os.path.isdir(item):
                shutil.rmtree(item)
            elif os.path.isfile(item):
                os.remove(item)

    # todo: Do cleanup (which the aws script does, in the 'nrel/aws_batch' branch)
    # todo: aws-shared (see file comment): Such cleanup should be shared with the aws script.
    def cleanup_dask(self):
        pass

    def get_fs(self):
        """
        Overrides `BuildStockBatchBase.get_fs()` (in the 'nrel/aws_batch' branch). This would
        indirectly result in `postprocessing.combine_results()` writing to GCS (GCP Cloud Storage);
        however, we also override `BuildStockBatch.process_results()`, so we also make the call to
        `postprocessing.combine_results()` and can directly define where that writes to.

        :returns: A `GCSFileSystem()`.
        """
        return GCSFileSystem()

    def process_results(self, postprocess_cloud=False, skip_combine=False, use_dask_cluster=True):
        """
        Overrides `BuildStockBatchBase.process_results()`.

        While the BuildStockBatchBase implementation uploads to S3, this uploads to GCP Cloud
        Storage. The BSB implementation tries to write both indirectly (via
        `postprocessing.combine_results()`, using `get_fs()`), and directly (through
        `upload_results`). Which way the results end up on S3 depends on whether the script was run
        via aws.py (indirect write), or locally or Eagle (direct upload).

        Here, where writing to GCS is (currently) coupled to running on GCS, the writing
        to GCS will happen indirectly (via `postprocessing.combine_results()`), and we don't need to
        also try to explicitly upload results.
        """

        if use_dask_cluster:
            self.get_dask_client()  # noqa F841

        try:
            wfg_args = self.cfg["workflow_generator"].get("args", {})
            if self.cfg["workflow_generator"]["type"] == "residential_hpxml":
                if "simulation_output_report" in wfg_args.keys():
                    if "timeseries_frequency" in wfg_args["simulation_output_report"].keys():
                        do_timeseries = wfg_args["simulation_output_report"]["timeseries_frequency"] != "none"
            else:
                do_timeseries = "timeseries_csv_export" in wfg_args.keys()

            if not skip_combine:
                if postprocess_cloud:
                    self.setup_combine_results_on_cloud(self.results_dir, do_timeseries=do_timeseries)
                else:
                    postprocessing.combine_results(self.get_fs(), self.results_dir, self.cfg, do_timeseries=do_timeseries)

        finally:
            if use_dask_cluster:
                self.cleanup_dask()


    @classmethod
    def run_combine_results_on_cloud(cls, gcs_bucket, gcs_prefix, results_dir, do_timeseries):
        """This is the function that is run on the cloud to actually perform `combine_results` on
        the cloud.
        """
        logger.info("run_combine_results_on_cloud starting")
        client = storage.Client()
        bucket = client.get_bucket(gcs_bucket)

        logger.debug("Reading config")
        blob = bucket.blob(f"{gcs_prefix}/config.json")
        cfg = json.loads(blob.download_as_string())

        DaskClient()
        postprocessing.combine_results(GCSFileSystem(), results_dir, cfg, do_timeseries=do_timeseries)


    def setup_combine_results_on_cloud(self, results_dir, do_timeseries=True):
        """Set up `combine_results` to be run on GCP Cloud Run.

        Parameters are passed to `combine_results` (so see that for parameter documentation).
        """
        logger.info("Creating job to run combine_results on Cloud Run...")

        # Define the Job
        pp_env_cfg = self.cfg["gcp"].get("postprocessing_environment", {})
        job = run_v2.Job(
            template=run_v2.ExecutionTemplate(
                template=run_v2.TaskTemplate(
                    containers=[
                        run_v2.Container(
                            name=self.job_identifier,
                            image=self.repository_uri + ":" + self.job_identifier,
                            resources=run_v2.ResourceRequirements(
                                limits={
                                    "memory": f"{pp_env_cfg.get('memory_mib', 4096)}Mi",
                                    "cpu": str(pp_env_cfg.get('cpus', 2)),
                                }
                            ),
                            command=["/bin/sh"],
                            args=["-c", "python3 -m buildstockbatch.gcp.gcp"],
                            env=[
                                run_v2.EnvVar(name="JOB_TYPE", value="POSTPROCESS"),
                                run_v2.EnvVar(name="GCS_PREFIX", value=self.gcs_prefix),
                                run_v2.EnvVar(name="GCS_BUCKET", value=self.gcs_bucket),
                                run_v2.EnvVar(name="RESULTS_DIR", value=results_dir),
                                run_v2.EnvVar(name="DO_TIMESERIES", value="True" if do_timeseries else "False")
                            ],
                        )
                    ],
                    timeout=f"{60 * 60 * 24}s", # 24h
                    max_retries=0,
                )
            )
        )

        # Create the job
        postprocessing_job_id = f"{self.unique_job_id}-pp"
        jobs_client = run_v2.JobsClient()
        jobs_client.create_job(
            run_v2.CreateJobRequest(
                parent=f"projects/{self.gcp_project}/locations/{self.region}",
                job_id=postprocessing_job_id,
                job=job
            )
        )
        job_url = f"https://console.cloud.google.com/run/jobs/details/{self.region}" \
                  f"/{postprocessing_job_id}/executions?project={self.gcp_project}"
        logger.info(f"Cloud Run job created (but not yet started). See status at: {job_url}")

        # Start the job!
        job_name=f"projects/{self.gcp_project}/locations/{self.region}" \
                 f"/jobs/{postprocessing_job_id}"
        jobs_client.run_job(name=job_name)
        logger.info(f"Cloud Run job started!")


    def upload_results(self, *args, **kwargs):
        """
        Overrides `BuildStockBatchBase.upload_results()` from base.

        Does nothing — in fact, this override is not called and not necessary — because the results
        are already on GCS (`postprocessing.combine_results`, via `process_results()` here, wrote
        directly to GCS). But this is here in case `upload_results()` is called, and to match aws.py
        if/when we refactor to make GCS usable from other contexts (e.g., running locally).
        """
        return self.bucket, f"{self.prefix}/parquet"


@log_error_details()
def main():
    logging.config.dictConfig(
        {
            "version": 1,
            "disable_existing_loggers": True,
            "formatters": {
                "defaultfmt": {
                    "format": "%(levelname)s:%(asctime)s:%(name)s:%(message)s",
                    "datefmt": "%Y-%m-%d %H:%M:%S",
                }
            },
            "handlers": {
                "console": {
                    "class": "logging.StreamHandler",
                    "formatter": "defaultfmt",
                    "level": "DEBUG",
                    "stream": "ext://sys.stdout",
                }
            },
            "loggers": {
                "__main__": {"level": "DEBUG", "propagate": True, "handlers": ["console"]},
                "buildstockbatch": {"level": "DEBUG", "propagate": True, "handlers": ["console"]},
            },
        }
    )
    print(GcpBatch.LOGO)
    if "BATCH_TASK_INDEX" in os.environ:
        # If this var exists, we're inside a single batch task.
        task_index = int(os.environ["BATCH_TASK_INDEX"])
        gcs_bucket = os.environ["GCS_BUCKET"]
        gcs_prefix = os.environ["GCS_PREFIX"]
        job_name = os.environ["JOB_NAME"]
        GcpBatch.run_task(task_index, job_name, gcs_bucket, gcs_prefix)
    elif "POSTPROCESS" == os.environ.get("JOB_TYPE", ""):
        gcs_bucket = os.environ["GCS_BUCKET"]
        gcs_prefix = os.environ["GCS_PREFIX"]
        results_dir = os.environ["RESULTS_DIR"]
        do_timeseries = os.environ.get("DO_TIMESERIES", "False") == "True"
        GcpBatch.run_combine_results_on_cloud(gcs_bucket, gcs_prefix, results_dir, do_timeseries)
    else:
        parser = argparse.ArgumentParser()
        parser.add_argument("project_filename")
        group = parser.add_mutually_exclusive_group()
        group.add_argument(
            "-c",
            "--clean",
            action="store_true",
            help="After the simulation is done, run with --clean to clean up GCP environment"
            # TODO: Clarify whether this will also stop a job that's still running.
        )
        group.add_argument(
            "--validateonly",
            help="Only validate the project YAML file and references. Nothing is executed",
            action="store_true",
        )
        group.add_argument("--list_jobs", help="List existing jobs", action="store_true")
        parser.add_argument(
            "-v",
            "--verbose",
            action="store_true",
            help="Verbose output - includes DEBUG logs if set",
        )
        group.add_argument(
            "--postprocessonly",
            help="Only do postprocessing, useful for when the simulations are already done",
            action="store_true",
        )
        parser.add_argument(
            "--postprocesscloud",
            help="If postprocessing is to be done, do it on the cloud",
            action="store_true",
        )
        group.add_argument(
            "--crawl",
            help="Only do the crawling in Athena. When simulations and postprocessing are done.",
            action="store_true",
        )
        args = parser.parse_args()

        if args.verbose:
            logger.setLevel(logging.DEBUG)
        else:
            logger.setLevel(logging.INFO)

        # validate the project, and if --validateonly flag is set, return True if validation passes
        GcpBatch.validate_project(os.path.abspath(args.project_filename))
        if args.validateonly:
            return True

        batch = GcpBatch(args.project_filename)
        if args.clean:
            batch.clean()
            return
        if args.list_jobs:
            batch.list_jobs()
            return
        elif args.postprocessonly:
            batch.build_image()
            batch.push_image()
            batch.process_results(args.postprocesscloud)
        elif args.crawl:
            batch.process_results(skip_combine=True, use_dask_cluster=False)
        else:
            batch.build_image()
            batch.push_image()
            batch.run_batch()
            batch.process_results(args.postprocesscloud)
            if not args.postprocesscloud:
                # postprocesscloud is async, so don't want to clean before it's done
                batch.clean()


if __name__ == "__main__":
    main()<|MERGE_RESOLUTION|>--- conflicted
+++ resolved
@@ -19,11 +19,8 @@
 import collections
 import csv
 from datetime import datetime
-<<<<<<< HEAD
 from dask.distributed import Client as DaskClient
 import docker
-=======
->>>>>>> 495455f8
 from fsspec.implementations.local import LocalFileSystem
 from gcsfs import GCSFileSystem
 import gzip
