# -*- coding: utf-8 -*-

"""
buildstockbatch.gcp
~~~~~~~~~~~~~~~
This class contains the object & methods that allow for usage of the library with GCP Batch.

Architecture overview (these steps are split between GcpBatch and DockerBatchBase):
    - Build a Docker image that includes OpenStudio and BuildStock Batch.
    - Push the Docker image to GCP Artifact Registry.
    - Run sampling, and split the generated buildings into batches.
    - Collect all the required input files (including downloading weather files)
      and upload them to Cloud Storage.
    - Run a job on GCP Batch where each task runs one batch of simulations.
      Uses the Docker image to run OpenStudio on Compute Engine VMs.
    - Run a Cloud Run job for post-processing steps. Also uses the Docker image.
    - Output files are written to a bucket in Cloud Storage.

:author: Robert LaThanh, Natalie Weires
:copyright: (c) 2023 by The Alliance for Sustainable Energy
:license: BSD-3
"""
import argparse
import collections
from dask.distributed import Client as DaskClient
from datetime import datetime
from gcsfs import GCSFileSystem
import gzip
from joblib import Parallel, delayed
import json
import io
import logging
import os
import pathlib
import re
import requests
import shutil
import tarfile
import time
import tqdm

from google.api_core import exceptions
from google.cloud import artifactregistry_v1
from google.cloud import batch_v1, storage
from google.cloud.storage import transfer_manager
from google.cloud import compute_v1
from google.cloud import run_v2

from buildstockbatch import postprocessing
from buildstockbatch.cloud import docker_base
from buildstockbatch.cloud.docker_base import DockerBatchBase
from buildstockbatch.exc import ValidationError
from buildstockbatch.utils import (
    get_project_configuration,
    log_error_details,
)


logger = logging.getLogger(__name__)


def upload_directory_to_GCS(local_directory, bucket, prefix, chunk_size_mib=None):
    storage_client = storage.Client()
    bucket = storage_client.bucket(bucket)

    local_dir_abs = pathlib.Path(local_directory).absolute()

    string_paths = []
    for dirpath, dirnames, filenames in os.walk(local_dir_abs):
        for filename in filenames:
            if filename.startswith("."):
                continue
            local_filepath = pathlib.Path(dirpath, filename)
            string_paths.append(str(local_filepath.relative_to(local_dir_abs)))

    try:
        transfer_manager.upload_many_from_filenames(
            bucket,
            string_paths,
            source_directory=local_dir_abs,
            blob_name_prefix=prefix,
            raise_exception=True,
            # Default chunk size is 40 MiB
            blob_constructor_kwargs={
                "chunk_size": chunk_size_mib * 1024 * 1024,
            }
            if chunk_size_mib
            else None,
        )
    except requests.exceptions.ConnectionError as e:
        raise requests.exceptions.ConnectionError(
            "Error while uploading files to GCS bucket. For timeout errors, "
            f"consider decreasing gcp.gcs.upload_chunk_size_mib. (Currently {chunk_size_mib or 40} MiB)"
        ) from e


def copy_GCS_file(src_bucket, src_name, dest_bucket, dest_name):
    storage_client = storage.Client()
    source_bucket = storage_client.bucket(src_bucket)
    source_blob = source_bucket.blob(src_name)
    destination_bucket = storage_client.bucket(dest_bucket)
    source_bucket.copy_blob(source_blob, destination_bucket, dest_name)


def delete_job(job_name):
    """Delete an existing GCP Batch job, with user confirmation.

    :param job_name: Full GCP Batch job name (projects/{project}/locations/{region}/jobs/{name})
    """
    client = batch_v1.BatchServiceClient()
    try:
        job_info = client.get_job(batch_v1.GetJobRequest(name=job_name))
    except exceptions.NotFound:
        logger.error(f"Job {job_name} not found.")
        return
    except Exception:
        logger.error(
            f"Job {job_name} invalid or not found. Job name should be in the format "
            "projects/{project}/locations/{region}/jobs/{name}."
        )
        return

    job_status = job_info.status.state.name
    answer = input(
        f"Current status of job {job_name} is {job_status}. Are you sure you want to cancel and delete it? (y/n) "
    )
    if answer[:1] not in ("y", "Y"):
        return

    request = batch_v1.DeleteJobRequest(
        name=job_name,
    )
    operation = client.delete_job(request=request)
    logger.info("Canceling and deleting GCP Batch job. This may take a few minutes.")
    operation.result()


class TsvLogger:
    """Collects pairs of headers and values, and then outputs to the logger the set of headers on
    one line and the set of values on another.

    The entries (of the headers and values) are separated by tabs (for easy pasting into a
    spreadsheet), and may also have spaces for padding so headers and values line up in logging
    output.
    """

    def __init__(self):
        self.headers, self.values = [], []

    def append_stat(self, header, value):
        width = max(len(str(header)), len(str(value)))
        self.headers.append(str(header).rjust(width))
        self.values.append(str(value).rjust(width))

    def log_stats(self, level):
        logger.log(level, "\t".join(self.headers))
        logger.log(level, "\t".join(self.values))


class GcpBatch(DockerBatchBase):
    # https://patorjk.com/software/taag/#p=display&f=Santa%20Clara&t=BuildStockBatch%20%20%2F%20GCP
    LOGO = """
     _ __         _     __,              _ __                      /     ,___ ,___ _ __
    ( /  )    o  //   /(    _/_       / ( /  )     _/_    /       /     /   //   /( /  )
     /--< , ,,  // __/  `.  /  __ _, /<  /--< __,  /  _, /_      /     /  __/      /--'
    /___/(_/_(_(/_(_/_(___)(__(_)(__/ |_/___/(_/(_(__(__/ /_    /     (___/(___/  /
      Executing BuildStock projects with grace since 2018
"""
    # Default post-processing resources
    DEFAULT_PP_CPUS = 2
    DEFAULT_PP_MEMORY_MIB = 4096

    def __init__(self, project_filename, job_identifier=None):
        """
        :param project_filename: Path to the project's configuration file.
        :param job_identifier: Optional job ID that will override gcp.job_identifier from the project file.
        """
        super().__init__(project_filename)

        if job_identifier:
            assert len(job_identifier) <= 48, "Job identifier must be no longer than 48 characters."
            assert re.match(
                "^[a-z]([a-z0-9-]{0,46}[a-z0-9])?$", job_identifier
            ), "Job identifer must start with a letter and contain only lowercase letters, numbers, and hyphens."
            self.job_identifier = job_identifier
        else:
            self.job_identifier = self.cfg["gcp"]["job_identifier"]

        self.project_filename = project_filename
        self.gcp_project = self.cfg["gcp"]["project"]
        self.region = self.cfg["gcp"]["region"]
        self.ar_repo = self.cfg["gcp"]["artifact_registry"]["repository"]
        self.gcs_bucket = self.cfg["gcp"]["gcs"]["bucket"]
        self.gcs_prefix = self.cfg["gcp"]["gcs"]["prefix"]
        self.batch_array_size = self.cfg["gcp"]["batch_array_size"]

    @staticmethod
    def get_AR_repo_name(gcp_project, region, repo):
        """Returns the full name of a repository in Artifact Registry."""
        return f"projects/{gcp_project}/locations/{region}/repositories/{repo}"

    @staticmethod
    def validate_gcp_args(project_file):
        cfg = get_project_configuration(project_file)
        assert "gcp" in cfg, 'Project config must contain a "gcp" section'
        gcp_project = cfg["gcp"]["project"]

        # Check that GCP region exists and is available for this project
        region = cfg["gcp"]["region"]
        regions_client = compute_v1.RegionsClient()
        try:
            regions_client.get(project=gcp_project, region=region)
        except exceptions.NotFound:
            raise ValidationError(
                f"Region {region} is not available in project {gcp_project}. "
                '(Region should be something like "us-central1" or "asia-east2")'
            )

        # Check that GCP bucket exists
        bucket = cfg["gcp"]["gcs"]["bucket"]
        storage_client = storage.Client(project=gcp_project)
        assert storage_client.bucket(bucket).exists(), f"GCS bucket {bucket} does not exist in project {gcp_project}"

        # Check that artifact registry repository exists
        repo = cfg["gcp"]["artifact_registry"]["repository"]
        ar_client = artifactregistry_v1.ArtifactRegistryClient()
        repo_name = GcpBatch.get_AR_repo_name(gcp_project, region, repo)
        try:
            ar_client.get_repository(name=repo_name)
        except exceptions.NotFound:
            raise ValidationError(
                f"Artifact Registry repository {repo} does not exist in project {gcp_project} and region {region}"
            )

        # Check post-processing resources
        pp_env = cfg["gcp"].get("postprocessing_environment")
        if pp_env:
            cpus = pp_env.get("cpus", GcpBatch.DEFAULT_PP_CPUS)
            memory = pp_env.get("memory_mib", GcpBatch.DEFAULT_PP_MEMORY_MIB)

            # Allowable values are documented at:
            # https://cloud.google.com/python/docs/reference/run/latest/google.cloud.run_v2.types.ResourceRequirements
            cpus_to_memory_limits = {
                1: (512, 4096),
                2: (512, 8192),
                4: (2048, 16384),
                8: (4096, 32768),
            }

            assert cpus in cpus_to_memory_limits, "gcp.postprocessing_environment.cpus must be 1, 2, 4 or 8."
            min_memory, max_memory = cpus_to_memory_limits[cpus]
            assert memory >= min_memory, (
                f"gcp.postprocessing_environment.memory_mib must be at least {min_memory} for {cpus} CPUs. "
                f"(Found {memory}) See https://cloud.google.com/run/docs/configuring/services/cpu"
            )
            assert memory <= max_memory, (
                f"gcp.postprocessing_environment.memory_mib must be less than or equal to {max_memory} for {cpus} CPUs "
                f"(Found {memory}) See https://cloud.google.com/run/docs/configuring/services/memory-limits"
            )

    @staticmethod
    def validate_project(project_file):
        super(GcpBatch, GcpBatch).validate_project(project_file)
        GcpBatch.validate_gcp_args(project_file)

    @property
    def docker_image(self):
        return "nrel/buildstockbatch"

    @property
    def results_dir(self):
        return f"{self.gcs_bucket}/{self.gcs_prefix}/results"

    @property
    def registry_url(self):
        """
        The registry that the image(s) will be pushed to.

        :returns: A string of a GCP Artifact Repository URL; for example,
            `https://us-central1-docker.pkg.dev
        """
        return f"https://{self.repository_uri.split('/')[0]}"

    @property
    def repository_uri(self):
        """
        The "repository" (name) for this image for pushing to a GCP Artifact
        Repository.

        :returns: A string for this image given the Artifact Repository (given
            its region, project name, and repo name), followed by
            "buildstockbatch"; for example,
             `us-central1-docker.pkg.dev/buildstockbatch/buildstockbatch-docker/buildstockbatch`
        """
        return f"{self.region}-docker.pkg.dev/{self.gcp_project}/{self.ar_repo}/buildstockbatch"

    @property
    def postprocessing_job_id(self):
        return f"{self.job_identifier}-pp"

    @property
    def postprocessing_job_name(self):
        return f"projects/{self.gcp_project}/locations/{self.region}/jobs/{self.postprocessing_job_id}"

    @property
    def postprocessing_job_console_url(self):
        return (
            f"https://console.cloud.google.com/run/jobs/details/{self.region}"
            f"/{self.postprocessing_job_id}/executions?project={self.gcp_project}"
        )

    # todo: aws-shared (see file comment)
    def build_image(self):
        """
        Build the docker image to use in the batch simulation
        """
        root_path = pathlib.Path(os.path.abspath(__file__)).parent.parent.parent
        if not (root_path / "Dockerfile").exists():
            raise RuntimeError(f"The needs to be run from the root of the repo, found {root_path}")

        # Make the buildstock/resources/.gcp_docker_image dir to store logs
        local_log_dir = os.path.join(self.buildstock_dir, "resources", ".gcp_docker_image")
        if not os.path.exists(local_log_dir):
            os.makedirs(local_log_dir)

        # Determine whether or not to build the image with custom gems bundled in
        if self.cfg.get("baseline", dict()).get("custom_gems", False):
            # Ensure the custom Gemfile exists in the buildstock dir
            local_gemfile_path = os.path.join(self.buildstock_dir, "resources", "Gemfile")
            if not os.path.exists(local_gemfile_path):
                raise AttributeError(f"baseline:custom_gems = True, but did not find Gemfile at {local_gemfile_path}")

            # Copy the custom Gemfile into the buildstockbatch repo
            bsb_root = os.path.join(os.path.abspath(__file__), os.pardir, os.pardir, os.pardir)
            new_gemfile_path = os.path.join(bsb_root, "Gemfile")
            shutil.copyfile(local_gemfile_path, new_gemfile_path)
            logger.info(f"Copying custom Gemfile from {local_gemfile_path}")

            # Choose the custom-gems stage in the Dockerfile,
            # which runs bundle install to build custom gems into the image
            stage = "buildstockbatch-custom-gems"
        else:
            # Choose the base stage in the Dockerfile,
            # which stops before bundling custom gems into the image
            stage = "buildstockbatch"

        logger.info(f"Building docker image stage: {stage} from OpenStudio {self.os_version}")
        img, build_logs = self.docker_client.images.build(
            path=str(root_path),
            tag=self.docker_image,
            rm=True,
            target=stage,
            platform="linux/amd64",
            buildargs={"OS_VER": self.os_version},
        )
        build_image_log = os.path.join(local_log_dir, "build_image.log")
        with open(build_image_log, "w") as f_out:
            f_out.write("Built image")
            for line in build_logs:
                for itm_type, item_msg in line.items():
                    if itm_type in ["stream", "status"]:
                        try:
                            f_out.write(f"{item_msg}")
                        except UnicodeEncodeError:
                            pass
        logger.debug(f"Review docker image build log: {build_image_log}")

        # Report and confirm the openstudio version from the image
        os_ver_cmd = "openstudio openstudio_version"
        container_output = self.docker_client.containers.run(
            self.docker_image, os_ver_cmd, remove=True, name="list_openstudio_version"
        )
        assert self.os_version in container_output.decode()

        # Report gems included in the docker image.
        # The OpenStudio Docker image installs the default gems
        # to /var/oscli/gems, and the custom docker image
        # overwrites these with the custom gems.
        list_gems_cmd = (
            "openstudio --bundle /var/oscli/Gemfile --bundle_path /var/oscli/gems "
            "--bundle_without native_ext gem_list"
        )
        container_output = self.docker_client.containers.run(
            self.docker_image, list_gems_cmd, remove=True, name="list_gems"
        )
        gem_list_log = os.path.join(local_log_dir, "openstudio_gem_list_output.log")
        with open(gem_list_log, "wb") as f_out:
            f_out.write(container_output)
        for line in container_output.decode().split("\n"):
            logger.debug(line)
        logger.debug(f"Review custom gems list at: {gem_list_log}")

    def push_image(self):
        """
        Push the locally built docker image to the GCP Artifact Repository (AR).
        """

        # Log the Docker client into the GCP AR registry
        if os.environ.get("GOOGLE_APPLICATION_CREDENTIALS"):
            logger.info("Using GOOGLE_APPLICATION_CREDENTIALS to authenticate Docker with Artifact Registry")
            service_account_key_file = open(os.environ["GOOGLE_APPLICATION_CREDENTIALS"], "r")
            service_account_key = service_account_key_file.read()
            docker_client_login_response = self.docker_client.login(
                username="_json_key", password=service_account_key, registry=self.registry_url
            )
            logger.debug(docker_client_login_response)
        else:
            # Instructions for setting up these credentials are here:
            # https://cloud.google.com/artifact-registry/docs/docker/authentication#gcloud-helper
            logger.info(
                "Using Artifact Registry credentials from gcloud because GOOGLE_APPLICATION_CREDENTIALS is not set."
            )

        # Tag the image with a repo name for pushing to GCP AR
        image = self.docker_client.images.get(self.docker_image)
        repo_uri = self.repository_uri
        image.tag(repo_uri, tag=self.job_identifier)

        # Push to the GCP AR
        last_status = None
        for x in self.docker_client.images.push(repo_uri, tag=self.job_identifier, stream=True):
            try:
                y = json.loads(x)
            except json.JSONDecodeError:
                continue
            else:
                if y.get("status") is not None and y.get("status") != last_status:
                    logger.debug(y["status"])
                    last_status = y["status"]

    @property
    def gcp_batch_parent(self):
        return f"projects/{self.gcp_project}/locations/{self.region}"

    @property
    def gcp_batch_job_name(self):
        return f"{self.gcp_batch_parent}/jobs/{self.job_identifier}"

    def clean(self):
        delete_job(self.gcp_batch_job_name)
        self.clean_postprocessing_job()

        # Clean up images in Artifact Registry
        ar_client = artifactregistry_v1.ArtifactRegistryClient()
        repo_name = self.get_AR_repo_name(self.gcp_project, self.region, self.ar_repo)
        package = f"{repo_name}/packages/buildstockbatch"
        # Delete the tag used by this job
        try:
            ar_client.delete_tag(name=f"{package}/tags/{self.job_identifier}")
        except exceptions.NotFound:
            logger.debug(f"No `{self.job_identifier}` tag found in Aritfact Registry")

        # Then delete all untagged versions
        all_versions = ar_client.list_versions(
            artifactregistry_v1.ListVersionsRequest(parent=package, view=artifactregistry_v1.VersionView.FULL)
        )
        deleted = 0
        for version in all_versions:
            if not version.related_tags:
                logger.debug(f"Deleting image {version.name}")
                ar_client.delete_version(name=version.name)
                deleted += 1
        logger.info(f"Cleaned up {deleted} old docker images")

    def show_jobs(self):
        """
        Show the existing GCP Batch and Cloud Run jobs that match the provided project, if they exist.
        """
        # GCP Batch job that runs the simulations
        if job := self.get_existing_batch_job():
            logger.info("Batch job")
            logger.info(f"  Name: {job.name}")
            logger.info(f"  UID: {job.uid}")
            logger.info(f"  Status: {job.status.state.name}")
            task_counts = collections.defaultdict(int)
            for group in job.status.task_groups.values():
                for status, count in group.counts.items():
                    task_counts[status] += count
            logger.info(f"  Task statuses: {dict(task_counts)}")
            logger.debug(f"Full job info:\n{job}")
        else:
            logger.info(f"No existing Batch jobs match: {self.gcp_batch_job_name}")
        logger.info(f"See all Batch jobs at https://console.cloud.google.com/batch/jobs?project={self.gcp_project}")

        # Postprocessing Cloud Run job
        jobs_client = run_v2.JobsClient()
        try:
            job = jobs_client.get_job(name=self.postprocessing_job_name)
            last_execution = job.latest_created_execution
            status = "Running"
            if last_execution.completion_time:
                status = "Completed"
            logger.info("Post-processing Cloud Run job")
            logger.info(f"  Name: {job.name}")
            logger.info(f"  Status of latest run ({last_execution.name}): {status}")
            logger.debug(f"Full job info:\n{job}")
        except exceptions.NotFound:
            logger.info(f"No existing Cloud Run jobs match {self.postprocessing_job_name}")
        logger.info(f"See all Cloud Run jobs at https://console.cloud.google.com/run/jobs?project={self.gcp_project}")

    def get_existing_batch_job(self):
        client = batch_v1.BatchServiceClient()
        try:
            job = client.get_job(batch_v1.GetJobRequest(name=self.gcp_batch_job_name))
            return job
        except exceptions.NotFound:
            return None

    def get_existing_postprocessing_job(self):
        jobs_client = run_v2.JobsClient()
        try:
            job = jobs_client.get_job(name=self.postprocessing_job_name)
            return job
        except exceptions.NotFound:
            return False

    def check_for_existing_jobs(self, pp_only=False):
        """If there are existing jobs with the same ID as this job, logs them as errors and returns True.

        Checks for both the Batch job and Cloud Run post-processing job.

        :param pp_only: If true, only check for the post-processing job.
        """
        if pp_only:
            existing_batch_job = None
        elif existing_batch_job := self.get_existing_batch_job():
            logger.error(
                f"A Batch job with this ID ({self.job_identifier}) already exists "
                f"(status: {existing_batch_job.status.state.name}). Choose a new job_identifier or run with "
                "--clean to delete the existing job."
            )

        if existing_pp_job := self.get_existing_postprocessing_job():
            status = "Completed" if existing_pp_job.latest_created_execution.completion_time else "Running"
            logger.error(
                f"A Cloud Run job with this ID ({self.postprocessing_job_id}) already exists "
                f"(status: {status}). Choose a new job_identifier or run with --clean "
                "to delete the existing job."
            )
        return bool(existing_batch_job or existing_pp_job)

    def upload_batch_files_to_cloud(self, tmppath):
        """Implements :func:`DockerBase.upload_batch_files_to_cloud`"""
        logger.info("Uploading Batch files to Cloud Storage")
        upload_directory_to_GCS(
            tmppath,
            self.gcs_bucket,
            self.gcs_prefix + "/",
            chunk_size_mib=self.cfg["gcp"]["gcs"].get("upload_chunk_size_mib"),
        )

    def copy_files_at_cloud(self, files_to_copy):
        """Implements :func:`DockerBase.copy_files_at_cloud`"""
        logger.info("Copying weather files at Cloud Storage")
        Parallel(n_jobs=-1, verbose=9)(
            delayed(copy_GCS_file)(
                self.gcs_bucket,
                f"{self.gcs_prefix}/weather/{src}",
                self.gcs_bucket,
                f"{self.gcs_prefix}/weather/{dest}",
            )
            for src, dest in files_to_copy
        )

    def start_batch_job(self, batch_info):
        """Implements :func:`DockerBase.start_batch_job`"""
        # Make sure the default subnet for this region has access to Google APIs when external IP addresses are blocked.
        subnet_client = compute_v1.SubnetworksClient()
        op = subnet_client.set_private_ip_google_access(
            project=self.gcp_project,
            region=self.region,
            subnetwork="default",
            subnetworks_set_private_ip_google_access_request_resource=compute_v1.SubnetworksSetPrivateIpGoogleAccessRequest(  # noqa
                private_ip_google_access=True
            ),
        )
        op.result()
        if op.error_code:
            logger.error(
                f"Error ({op.error_code}) updating subnet settings to allow private Google access: {op.error_message}"
            )

        # Define and run the GCP Batch job.
        logger.info("Setting up GCP Batch job")
        labels = {"bsb_job_identifier": self.job_identifier}

        client = batch_v1.BatchServiceClient()

        bsb_runnable = batch_v1.Runnable()
        bsb_runnable.container = batch_v1.Runnable.Container()
        bsb_runnable.container.image_uri = self.repository_uri + ":" + self.job_identifier
        bsb_runnable.container.entrypoint = "/bin/sh"
        bsb_runnable.labels = labels

        # Pass environment variables to each task
        environment = batch_v1.Environment()
        # BATCH_TASK_INDEX and BATCH_TASK_COUNT env vars are automatically made available by GCP Batch.
        environment.variables = {
            "JOB_NAME": self.job_identifier,
            "GCS_PREFIX": self.gcs_prefix,
            "GCS_BUCKET": self.gcs_bucket,
        }
        bsb_runnable.environment = environment

        bsb_runnable.container.commands = ["-c", "python3 -m buildstockbatch.gcp.gcp"]

        # Prune old docker containers after we're done using them, so they don't use up all the disk space.
        cleanup_runnable = batch_v1.Runnable()
        cleanup_runnable.script = batch_v1.Runnable.Script()
        # "until=2m" - Ignore containers that were just created and aren't active yet.
        # "|| true" - This can fail if another task is pruning at the same time, but these failures are safe to ignore.
        cleanup_runnable.script.text = 'docker system prune -f --filter "until=2m" || true'
        cleanup_runnable.labels = labels

        gcp_cfg = self.cfg["gcp"]
        job_env_cfg = gcp_cfg.get("job_environment", {})
        resources = batch_v1.ComputeResource(
            cpu_milli=1000 * job_env_cfg.get("vcpus", 1),
            memory_mib=job_env_cfg.get("memory_mib", 1024),
        )

        # Give three minutes per simulation, plus ten minutes for job overhead
        task_duration_secs = 60 * (10 + batch_info.n_sims_per_job * 3)
        task = batch_v1.TaskSpec(
            runnables=[bsb_runnable, cleanup_runnable],
            compute_resource=resources,
            # Allow retries, but only when the machine is preempted.
            max_retry_count=3,
            lifecycle_policies=[
                batch_v1.LifecyclePolicy(
                    action=batch_v1.LifecyclePolicy.Action.RETRY_TASK,
                    action_condition=batch_v1.LifecyclePolicy.ActionCondition(
                        exit_codes=[50001]  # Exit code for preemptions
                    ),
                )
            ],
            max_run_duration=f"{task_duration_secs}s",
        )

        # How many of these tasks to run.
        group = batch_v1.TaskGroup(
            task_count=batch_info.job_count,
            parallelism=gcp_cfg.get("parallelism", None),
            task_spec=task,
        )

        # Specify type of VMs to run on
        policy = batch_v1.AllocationPolicy.InstancePolicy(
            # If machine type isn't specified, GCP Batch will choose a type based on the resources requested.
            machine_type=job_env_cfg.get("machine_type"),
            provisioning_model=(
                batch_v1.AllocationPolicy.ProvisioningModel.SPOT
                if job_env_cfg.get("use_spot")
                else batch_v1.AllocationPolicy.ProvisioningModel.STANDARD
            ),
        )
        instances = batch_v1.AllocationPolicy.InstancePolicyOrTemplate(policy=policy)
        allocation_policy = batch_v1.AllocationPolicy(
            instances=[instances],
<<<<<<< HEAD
            network=batch_v1.AllocationPolicy.NetworkPolicy(
                network_interfaces=[
                    batch_v1.AllocationPolicy.NetworkInterface(
                        network="global/networks/default",
                        subnetwork=f"regions/{self.region}/subnetworks/default",
                        no_external_ip_address=True,
                    )
                ]
            ),
=======
            labels=labels,
>>>>>>> 03b7e889
        )
        if service_account := gcp_cfg.get("service_account"):
            allocation_policy.service_account = batch_v1.ServiceAccount(email=service_account)

        # Define the batch job
        job = batch_v1.Job()
        job.task_groups = [group]
        job.allocation_policy = allocation_policy
        job.logs_policy = batch_v1.LogsPolicy()
        job.logs_policy.destination = batch_v1.LogsPolicy.Destination.CLOUD_LOGGING
        job.labels = labels

        create_request = batch_v1.CreateJobRequest()
        create_request.job = job
        create_request.job_id = self.job_identifier
        create_request.parent = f"projects/{self.gcp_project}/locations/{self.region}"

        # Start the job!
        created_job = client.create_job(create_request)
        job_name = created_job.name

        logger.info("Newly created GCP Batch job")
        logger.info(f"  Job name: {job_name}")
        logger.info(f"  Job UID: {created_job.uid}")
        job_url = (
            "https://console.cloud.google.com/batch/jobsDetail/regions/"
            f"{self.region}/jobs/{self.job_identifier}/details?project={self.gcp_project}"
        )
        logger.info(
            "Simulation output browser (Cloud Console): "
            f"https://console.cloud.google.com/storage/browser/{self.gcs_bucket}/{self.gcs_prefix}"
            "/results/simulation_output"
        )
        logger.info(f"View GCP Batch job at {job_url}")

        # Monitor job status while waiting for the job to complete
        n_completed_last_time = 0
        client = batch_v1.BatchServiceClient()
        with tqdm.tqdm(desc="Running Simulations", total=batch_info.job_count, unit="task") as progress_bar:
            job_status = None
            while job_status not in ("SUCCEEDED", "FAILED", "DELETION_IN_PROGRESS"):
                time.sleep(10)
                job_info = client.get_job(batch_v1.GetJobRequest(name=job_name))
                job_status = job_info.status.state.name
                # Check how many tasks have succeeded
                task_counts = collections.defaultdict(int)
                for group in job_info.status.task_groups.values():
                    for status, count in group.counts.items():
                        task_counts[status] += count
                n_completed = task_counts.get("SUCCEEDED", 0) + task_counts.get("FAILED", 0)
                progress_bar.update(n_completed - n_completed_last_time)
                n_completed_last_time = n_completed
                # Show all task status counts next to the progress bar
                progress_bar.set_postfix_str(f"{dict(task_counts)}")

        logger.info(f"Batch job status: {job_status}")
        logger.info(f"Batch job tasks: {dict(task_counts)}")
        if job_status != "SUCCEEDED":
            raise RuntimeError(f"Batch job failed. See GCP logs at {job_url}")
        else:
            task_group = job_info.task_groups[0]
            task_spec = task_group.task_spec
            instance = job_info.status.task_groups["group0"].instances[0]

            # Output stats in spreadsheet-friendly format
            tsv_logger = TsvLogger()
            tsv_logger.append_stat("Simulations", batch_info.n_sims)
            tsv_logger.append_stat("Tasks", task_group.task_count)
            tsv_logger.append_stat("Parallelism", task_group.parallelism)
            tsv_logger.append_stat("mCPU/task", task_spec.compute_resource.cpu_milli)
            tsv_logger.append_stat("MiB/task", task_spec.compute_resource.memory_mib)
            tsv_logger.append_stat("Machine type", instance.machine_type)
            tsv_logger.append_stat("Provisioning", instance.provisioning_model.name)
            tsv_logger.append_stat("Runtime", job_info.status.run_duration)
            tsv_logger.log_stats(logging.INFO)

    @classmethod
    def run_task(cls, task_index, job_name, gcs_bucket, gcs_prefix):
        """
        Run a few simulations inside a container.

        This method is called from inside docker container in GCP compute engine.
        It will read the necessary files from GCS, run the simulation, and write the
        results back to GCS.

        :param task_index: Index of this task (e.g. this may be task 1 of 4)
        :param job_name: Job identifier
        :param gcs_bucket: GCS bucket for input and output files
        :param gcs_prefix: Prefix used for GCS files
        """
        # Local directory where we'll write files
        sim_dir = pathlib.Path("/var/simdata/openstudio")

        client = storage.Client()
        bucket = client.get_bucket(gcs_bucket)

        logger.info("Extracting assets TAR file")
        # Copy assets file to local machine to extract TAR file
        assets_file_path = sim_dir.parent / "assets.tar.gz"
        bucket.blob(f"{gcs_prefix}/assets.tar.gz").download_to_filename(assets_file_path)
        with tarfile.open(assets_file_path, "r") as tar_f:
            tar_f.extractall(sim_dir)

        logger.debug("Reading config")
        blob = bucket.blob(f"{gcs_prefix}/config.json")
        cfg = json.loads(blob.download_as_string())

        # Extract the job information for this particular task
        logger.debug("Getting job information")
        jobs_file_path = sim_dir.parent / "jobs.tar.gz"
        bucket.blob(f"{gcs_prefix}/jobs.tar.gz").download_to_filename(jobs_file_path)
        with tarfile.open(jobs_file_path, "r") as tar_f:
            jobs_d = json.load(tar_f.extractfile(f"jobs/job{task_index:05d}.json"), encoding="utf-8")
        logger.debug("Number of simulations = {}".format(len(jobs_d["batch"])))

        logger.debug("Getting weather files")
        weather_dir = sim_dir / "weather"
        os.makedirs(weather_dir, exist_ok=True)

        epws_to_download = docker_base.determine_epws_needed_for_job(sim_dir, jobs_d)

        # Download and unzip the epws needed for these simulations
        for epw_filename in epws_to_download:
            epw_filename = os.path.basename(epw_filename)
            with io.BytesIO() as f_gz:
                logger.debug("Downloading {}.gz".format(epw_filename))
                bucket.blob(f"{gcs_prefix}/weather/{epw_filename}.gz").download_to_file(f_gz)
                with open(weather_dir / epw_filename, "wb") as f_out:
                    logger.debug("Extracting {}".format(epw_filename))
                    f_out.write(gzip.decompress(f_gz.getvalue()))

        cls.run_simulations(cfg, task_index, jobs_d, sim_dir, GCSFileSystem(), f"{gcs_bucket}/{gcs_prefix}")

    # todo: Do cleanup (which the aws script does, in the 'nrel/aws_batch' branch)
    # todo: aws-shared (see file comment): Such cleanup should be shared with the aws script.
    def cleanup_dask(self):
        pass

    def get_fs(self):
        """
        Overrides `BuildStockBatchBase.get_fs()` (in the 'nrel/aws_batch' branch). This would
        indirectly result in `postprocessing.combine_results()` writing to GCS (GCP Cloud Storage);
        however, we also override `BuildStockBatch.process_results()`, so we also make the call to
        `postprocessing.combine_results()` and can directly define where that writes to.

        :returns: A `GCSFileSystem()`.
        """
        return GCSFileSystem()

    def process_results(self, skip_combine=False, use_dask_cluster=True):
        """
        Overrides `BuildStockBatchBase.process_results()`.

        While the BuildStockBatchBase implementation uploads to S3, this uploads to GCP Cloud
        Storage. The BSB implementation tries to write both indirectly (via
        `postprocessing.combine_results()`, using `get_fs()`), and directly (through
        `upload_results`). Which way the results end up on S3 depends on whether the script was run
        via aws.py (indirect write), or locally or Eagle (direct upload).

        Here, where writing to GCS is (currently) coupled to running on GCS, the writing
        to GCS will happen indirectly (via `postprocessing.combine_results()`), and we don't need to
        also try to explicitly upload results.

        TODO: `use_dask_cluster` (which comes from the parent implementation) is ignored. The job,
        run on Cloud Run, always uses Dask, in part because `postprocessing.combine_results` fails
        if `DaskClient()` is not initialized. Once `combine_results` is fixed to work without
        DaskClient, the `use_dask_cluster` param needs to be piped through environment variables to
        `run_combine_results_on_cloud`.
        """

        wfg_args = self.cfg["workflow_generator"].get("args", {})
        if self.cfg["workflow_generator"]["type"] == "residential_hpxml":
            if "simulation_output_report" in wfg_args.keys():
                if "timeseries_frequency" in wfg_args["simulation_output_report"].keys():
                    do_timeseries = wfg_args["simulation_output_report"]["timeseries_frequency"] != "none"
        else:
            do_timeseries = "timeseries_csv_export" in wfg_args.keys()

        if not skip_combine:
            self.start_combine_results_job_on_cloud(self.results_dir, do_timeseries=do_timeseries)
        self.log_summary()

    @classmethod
    def run_combine_results_on_cloud(cls, gcs_bucket, gcs_prefix, results_dir, do_timeseries):
        """This is the function that is run on the cloud to actually perform `combine_results` on
        the cloud.
        """
        logger.info("run_combine_results_on_cloud starting")
        client = storage.Client()
        bucket = client.get_bucket(gcs_bucket)

        logger.debug("Reading config")
        blob = bucket.blob(f"{gcs_prefix}/config.json")
        cfg = json.loads(blob.download_as_string())

        DaskClient()
        postprocessing.combine_results(GCSFileSystem(), results_dir, cfg, do_timeseries=do_timeseries)

    def start_combine_results_job_on_cloud(self, results_dir, do_timeseries=True):
        """Set up `combine_results` to be run on GCP Cloud Run.

        Parameters are passed to `combine_results` (so see that for parameter documentation).
        """
        logger.info("Creating job to run combine_results on Cloud Run...")

        # Define the Job
        pp_env_cfg = self.cfg["gcp"].get("postprocessing_environment", {})
        memory_mib = pp_env_cfg.get("memory_mib", self.DEFAULT_PP_MEMORY_MIB)
        cpus = pp_env_cfg.get("cpus", self.DEFAULT_PP_CPUS)
        job = run_v2.Job(
            template=run_v2.ExecutionTemplate(
                template=run_v2.TaskTemplate(
                    containers=[
                        run_v2.Container(
                            name=self.job_identifier,
                            image=self.repository_uri + ":" + self.job_identifier,
                            resources=run_v2.ResourceRequirements(
                                limits={
                                    "memory": f"{memory_mib}Mi",
                                    "cpu": str(cpus),
                                }
                            ),
                            command=["/bin/sh"],
                            args=["-c", "python3 -m buildstockbatch.gcp.gcp"],
                            env=[
                                run_v2.EnvVar(name="JOB_TYPE", value="POSTPROCESS"),
                                run_v2.EnvVar(name="GCS_PREFIX", value=self.gcs_prefix),
                                run_v2.EnvVar(name="GCS_BUCKET", value=self.gcs_bucket),
                                run_v2.EnvVar(name="RESULTS_DIR", value=results_dir),
                                run_v2.EnvVar(name="DO_TIMESERIES", value="True" if do_timeseries else "False"),
                            ],
                        )
                    ],
                    timeout=f"{60 * 60 * 24}s",  # 24h
                    max_retries=0,
                    service_account=self.cfg["gcp"].get("service_account"),
                )
            ),
            labels={
                "bsb_job_identifier": self.job_identifier,
            },
        )

        # Create the job
        jobs_client = run_v2.JobsClient()
        jobs_client.create_job(
            run_v2.CreateJobRequest(
                parent=f"projects/{self.gcp_project}/locations/{self.region}",
                job_id=self.postprocessing_job_id,
                job=job,
            )
        )

        # Start the job!
        attempts_remaining = 3
        while True:
            try:
                jobs_client.run_job(name=self.postprocessing_job_name)
                logger.info(
                    f"""
╔══════════════════════════════════════════════════════════════════════════════╗
║ Post-processing Cloud Run Job started!                                       ║
║                                                                              ║
║ You may interrupt the script and the job will continue to run.               ║
╚══════════════════════════════════════════════════════════════════════════════╝

🔗 See status at: {self.postprocessing_job_console_url}.
Results output browser (Cloud Console): https://console.cloud.google.com/storage/browser/{self.gcs_bucket}/{self.gcs_prefix}/results/

Run this script with --clean to clean up the GCP environment after post-processing is complete."""
                )
                break
            except:
                attempts_remaining -= 1
                if attempts_remaining > 0:
                    # retry after delay
                    logger.warning(
                        "Post-processing Cloud Run job failed to start. "
                        f"{attempts_remaining} attempt(s) remaining. "
                        "Will retry in 1 second...",
                        exc_info=logger.isEnabledFor(logging.DEBUG),
                    )
                    time.sleep(1)
                    continue

                # no attempts remaining
                logger.warning(
                    "Post-processing Cloud Run job failed to start after three attempts. "
                    "You may want to investigate why and try starting it at the console: "
                    f"{self.postprocessing_job_console_url}",
                    exc_info=True,
                )
                return

        # Monitor job/execution status, starting by polling the Job for an Execution
        logger.info("Waiting for execution to begin...")
        job_start_time = datetime.now()
        job = self.get_existing_postprocessing_job()
        while not job.latest_created_execution:
            time.sleep(1)
            job = self.get_existing_postprocessing_job()
        execution_start_time = datetime.now()
        logger.info(
            f"Execution has started (after {str(execution_start_time - job_start_time)} "
            "seconds). Waiting for execution to finish..."
        )

        # Have an execution; poll that for completion
        fail_message = None
        with tqdm.tqdm(
            desc="Waiting for post-processing execution to complete", bar_format="{desc}: {elapsed}{postfix}"
        ) as pp_tqdm:
            spinner_states = ["|", "/", "-", "\\"]
            spinner_state = 0

            pp_tqdm.set_postfix_str("|")
            executions_client = run_v2.ExecutionsClient()
            execution_name = f"{self.postprocessing_job_name}/executions/{job.latest_created_execution.name}"
            last_query_time = time.time()
            while True:
                # update spinner frequently...
                time.sleep(0.25)
                # ...but only actually query status every 10 sec
                if time.time() - last_query_time > 10:
                    # fetch and extract the status
                    execution = executions_client.get_execution(name=execution_name)
                    last_query_time = time.time()

                    if execution.succeeded_count > 0:
                        # Done!
                        break
                    elif execution.failed_count > 0:
                        fail_message = "🟥 Post-processing execution failed."
                        break
                    elif execution.cancelled_count > 0:
                        fail_message = "🟧 Post-processing execution canceled."
                        break

                spinner_state = (spinner_state + 1) % len(spinner_states)
                pp_tqdm.set_postfix_str(spinner_states[spinner_state])
                pp_tqdm.update()

        if fail_message is not None:
            # if logged within the tqdm block, the message ends up on the same line as the status
            logger.warning(f"{fail_message} See {self.postprocessing_job_console_url} for more information")
            return

        logger.info(f"🟢 Post-processing finished! ({str(datetime.now() - execution_start_time)}). ")

        # Output stats in spreadsheet-friendly format
        # completion_time might not be set right away; if not, just use current time (close enough)
        finish_time = execution.completion_time if execution.completion_time is not None else datetime.now()
        tsv_logger = TsvLogger()
        tsv_logger.append_stat("cpus", cpus)
        tsv_logger.append_stat("memory_mib", memory_mib)
        tsv_logger.append_stat("Succeeded", "Yes")
        tsv_logger.append_stat("Job Created", job.create_time.strftime("%H:%M:%S"))
        tsv_logger.append_stat("Exec Start", execution.start_time.strftime("%H:%M:%S"))
        tsv_logger.append_stat("Script Start", "?")
        tsv_logger.append_stat("Exec Finish", finish_time.strftime("%H:%M:%S"))
        tsv_logger.log_stats(logging.INFO)

    def clean_postprocessing_job(self):
        logger.info(
            "Cleaning post-processing Cloud Run job with "
            f"job_identifier='{self.job_identifier}'; "
            f"job name={self.postprocessing_job_name}..."
        )
        job = self.get_existing_postprocessing_job()
        if not job:
            logger.warning(
                "Post-processing Cloud Run job not found for "
                f"job_identifier='{self.job_identifier}' "
                f"(postprocessing_job_name='{self.postprocessing_job_name}')."
            )
            return

        # Ask for confirmation to delete if it is not completed
        if int(job.latest_created_execution.completion_time.timestamp()) == 0:
            answer = input(
                "Post-processing job does not appear to be completed. "
                "Are you sure you want to cancel and delete it? (y/n) "
            )
            if answer[:1] not in ("y", "Y"):
                return

            # Delete execution first
            executions_client = run_v2.ExecutionsClient()
            try:
                executions_client.cancel_execution(name=job.latest_created_execution.name)
            except Exception:
                logger.warning(
                    "Failed to cancel execution with name={job.latest_created_execution.name}.", exc_info=True
                )
                logger.warning(
                    f"You may want to try deleting the job via the console: {self.postprocessing_job_console_url}"
                )
            return

        # ... The job succeeded or its execution was deleted successfully; it can be deleted
        jobs_client = run_v2.JobsClient()
        try:
            jobs_client.delete_job(name=self.postprocessing_job_name)
        except Exception:
            logger.warning("Failed to deleted post-processing Cloud Run job.", exc_info=True)
        logger.info(f"Post-processing Cloud Run job deleted: '{self.postprocessing_job_name}'")

    def upload_results(self, *args, **kwargs):
        """
        Overrides `BuildStockBatchBase.upload_results()` from base.

        Does nothing — in fact, this override is not called and not necessary — because the results
        are already on GCS (`postprocessing.combine_results`, via `process_results()` here, wrote
        directly to GCS). But this is here in case `upload_results()` is called, and to match aws.py
        if/when we refactor to make GCS usable from other contexts (e.g., running locally).
        """
        return self.bucket, f"{self.prefix}/parquet"


@log_error_details()
def main():
    logging.config.dictConfig(
        {
            "version": 1,
            "disable_existing_loggers": True,
            "formatters": {
                "defaultfmt": {
                    "format": "%(levelname)s:%(asctime)s:%(name)s:%(message)s",
                    "datefmt": "%Y-%m-%d %H:%M:%S",
                }
            },
            "handlers": {
                "console": {
                    "class": "logging.StreamHandler",
                    "formatter": "defaultfmt",
                    "level": "DEBUG",
                    "stream": "ext://sys.stdout",
                }
            },
            "loggers": {
                "__main__": {"level": "DEBUG", "propagate": True, "handlers": ["console"]},
                "buildstockbatch": {"level": "DEBUG", "propagate": True, "handlers": ["console"]},
            },
        }
    )
    print(GcpBatch.LOGO)
    if "BATCH_TASK_INDEX" in os.environ:
        # If this var exists, we're inside a single batch task.
        task_index = int(os.environ["BATCH_TASK_INDEX"])
        gcs_bucket = os.environ["GCS_BUCKET"]
        gcs_prefix = os.environ["GCS_PREFIX"]
        job_name = os.environ["JOB_NAME"]
        GcpBatch.run_task(task_index, job_name, gcs_bucket, gcs_prefix)
    elif "POSTPROCESS" == os.environ.get("JOB_TYPE", ""):
        gcs_bucket = os.environ["GCS_BUCKET"]
        gcs_prefix = os.environ["GCS_PREFIX"]
        results_dir = os.environ["RESULTS_DIR"]
        do_timeseries = os.environ.get("DO_TIMESERIES", "False") == "True"
        GcpBatch.run_combine_results_on_cloud(gcs_bucket, gcs_prefix, results_dir, do_timeseries)
    else:
        parser = argparse.ArgumentParser()
        parser.add_argument("project_filename")
        parser.add_argument(
            "job_identifier",
            nargs="?",
            default=None,
            help="Optional override of gcp.job_identifier in your project file. Max 48 characters.",
        )
        group = parser.add_mutually_exclusive_group()
        group.add_argument(
            "-c",
            "--clean",
            action="store_true",
            help="After the simulation is done, run with --clean to clean up GCP environment. "
            "If the GCP Batch job is still running, this will cancel the job.",
        )
        group.add_argument(
            "--validateonly",
            help="Only validate the project YAML file and references. Nothing is executed",
            action="store_true",
        )
        group.add_argument("--show_jobs", help="List existing jobs", action="store_true")
        group.add_argument(
            "--postprocessonly",
            help="Only do postprocessing, useful for when the simulations are already done",
            action="store_true",
        )
        parser.add_argument(
            "-v",
            "--verbose",
            action="store_true",
            help="Verbose output - includes DEBUG logs if set",
        )
        args = parser.parse_args()

        if args.verbose:
            logger.setLevel(logging.DEBUG)
        else:
            logger.setLevel(logging.INFO)

        # validate the project, and if --validateonly flag is set, return True if validation passes
        GcpBatch.validate_project(os.path.abspath(args.project_filename))
        if args.validateonly:
            return True

        batch = GcpBatch(args.project_filename, args.job_identifier)
        if args.clean:
            batch.clean()
            return
        if args.show_jobs:
            batch.show_jobs()
            return
        elif args.postprocessonly:
            if batch.check_for_existing_jobs(pp_only=True):
                return
            batch.build_image()
            batch.push_image()
            batch.process_results()
        else:
            if batch.check_for_existing_jobs():
                return

            batch.build_image()
            batch.push_image()
            batch.run_batch()
            batch.process_results()


if __name__ == "__main__":
    main()<|MERGE_RESOLUTION|>--- conflicted
+++ resolved
@@ -657,7 +657,6 @@
         instances = batch_v1.AllocationPolicy.InstancePolicyOrTemplate(policy=policy)
         allocation_policy = batch_v1.AllocationPolicy(
             instances=[instances],
-<<<<<<< HEAD
             network=batch_v1.AllocationPolicy.NetworkPolicy(
                 network_interfaces=[
                     batch_v1.AllocationPolicy.NetworkInterface(
@@ -667,9 +666,7 @@
                     )
                 ]
             ),
-=======
             labels=labels,
->>>>>>> 03b7e889
         )
         if service_account := gcp_cfg.get("service_account"):
             allocation_policy.service_account = batch_v1.ServiceAccount(email=service_account)
