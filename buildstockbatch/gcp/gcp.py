--- conflicted
+++ resolved
@@ -489,7 +489,6 @@
             logger.info(f"No existing Cloud Run jobs match {self.postprocessing_job_name}")
         logger.info(f"See all Cloud Run jobs at https://console.cloud.google.com/run/jobs?project={self.gcp_project}")
 
-<<<<<<< HEAD
     def get_existing_batch_job(self):
         client = batch_v1.BatchServiceClient()
         try:
@@ -498,60 +497,6 @@
         except exceptions.NotFound:
             return None
 
-    def run_batch(self):
-        """
-        Start the GCP Batch job to run all the building simulations.
-
-        This will
-            - perform the sampling
-            - package and upload the assets, including weather
-            - kick off a batch simulation on GCP
-        """
-        gcp_cfg = self.cfg["gcp"]
-
-        # Step 1: Run sampling and split up buildings into batches.
-        buildstock_csv_filename = self.sampler.run_sampling()
-
-        # Step 2: Compress and upload weather data and any other required files to GCP
-        # todo: aws-shared (see file comment)
-        logger.info("Collecting and uploading input files")
-        with tempfile.TemporaryDirectory(prefix="bsb_") as tmpdir, tempfile.TemporaryDirectory(
-            prefix="bsb_"
-        ) as tmp_weather_dir:  # noqa: E501
-            self._weather_dir = tmp_weather_dir
-            self._get_weather_files()
-            tmppath = pathlib.Path(tmpdir)
-            logger.debug("Creating assets tarfile")
-            with tarfile.open(tmppath / "assets.tar.gz", "x:gz") as tar_f:
-                project_path = pathlib.Path(self.project_dir)
-                buildstock_path = pathlib.Path(self.buildstock_dir)
-                tar_f.add(buildstock_path / "measures", "measures")
-                if os.path.exists(buildstock_path / "resources/hpxml-measures"):
-                    tar_f.add(buildstock_path / "resources/hpxml-measures", "resources/hpxml-measures")
-                tar_f.add(buildstock_path / "resources", "lib/resources")
-                tar_f.add(project_path / "housing_characteristics", "lib/housing_characteristics")
-
-            # Weather files
-            weather_path = tmppath / "weather"
-            os.makedirs(weather_path)
-
-            # Determine the unique weather files
-            epw_filenames = list(filter(lambda x: x.endswith(".epw"), os.listdir(self.weather_dir)))
-            logger.debug("Calculating hashes for weather files")
-            epw_hashes = Parallel(n_jobs=-1, verbose=5)(
-                delayed(calc_hash_for_file)(pathlib.Path(self.weather_dir) / epw_filename)
-                for epw_filename in epw_filenames
-            )
-            unique_epws = collections.defaultdict(list)
-            for epw_filename, epw_hash in zip(epw_filenames, epw_hashes):
-                unique_epws[epw_hash].append(epw_filename)
-
-            # Compress unique weather files
-            logger.debug("Compressing weather files")
-            Parallel(n_jobs=-1, verbose=5)(
-                delayed(compress_file)(pathlib.Path(self.weather_dir) / x[0], str(weather_path / x[0]) + ".gz")
-                for x in list(unique_epws.values())
-=======
     def upload_batch_files_to_cloud(self, tmppath):
         """Implements :func:`DockerBase.upload_batch_files_to_cloud`"""
         logger.info("Uploading Batch files to Cloud Storage")
@@ -566,7 +511,6 @@
                 f"{self.gcs_prefix}/weather/{src}",
                 self.gcs_bucket,
                 f"{self.gcs_prefix}/weather/{dest}",
->>>>>>> d5d9630e
             )
             for src, dest in files_to_copy
         )
