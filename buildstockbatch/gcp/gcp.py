--- conflicted
+++ resolved
@@ -570,18 +570,11 @@
 
         client = batch_v1.BatchServiceClient()
 
-<<<<<<< HEAD
         bsb_runnable = batch_v1.Runnable()
         bsb_runnable.container = batch_v1.Runnable.Container()
         bsb_runnable.container.image_uri = self.repository_uri + ":" + self.job_identifier
         bsb_runnable.container.entrypoint = "/bin/sh"
-=======
-        runnable = batch_v1.Runnable()
-        runnable.container = batch_v1.Runnable.Container()
-        runnable.container.image_uri = self.repository_uri + ":" + self.job_identifier
-        runnable.container.entrypoint = "/bin/sh"
-        runnable.labels = labels
->>>>>>> 7ef45148
+        bsb_runnable.labels = labels
 
         # Pass environment variables to each task
         environment = batch_v1.Environment()
@@ -601,6 +594,7 @@
         # "until=2m" - Ignore containers that were just created and aren't active yet.
         # "|| true" - This can fail if another task is pruning at the same time, but these failures are safe to ignore.
         cleanup_runnable.script.text = 'docker system prune -f --filter "until=2m" || true'
+        cleanup_runnable.labels = labels
 
         gcp_cfg = self.cfg["gcp"]
         job_env_cfg = gcp_cfg.get("job_environment", {})
