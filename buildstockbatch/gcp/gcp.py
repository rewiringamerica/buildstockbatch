--- conflicted
+++ resolved
@@ -572,22 +572,6 @@
         job.logs_policy = batch_v1.LogsPolicy()
         job.logs_policy.destination = batch_v1.LogsPolicy.Destination.CLOUD_LOGGING
 
-<<<<<<< HEAD
-=======
-        # Send notifications to pub/sub when the job's state changes
-        # TODO: Turn these into emails if an email address is provided?
-        job.notifications = [
-            batch_v1.JobNotification(
-                # TODO: Get topic from config or create a new one as needed (via terraform)
-                pubsub_topic="projects/buildstockbatch-dev/topics/notifications",
-                message=batch_v1.JobNotification.Message(
-                    type_=1,
-                    new_job_state="STATE_UNSPECIFIED",  # notify on any changes
-                ),
-            )
-        ]
-
->>>>>>> ab0e460a
         create_request = batch_v1.CreateJobRequest()
         create_request.job = job
         create_request.job_id = self.unique_job_id
