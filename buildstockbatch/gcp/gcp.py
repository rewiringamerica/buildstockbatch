--- conflicted
+++ resolved
@@ -18,11 +18,6 @@
 import argparse
 import collections
 import csv
-<<<<<<< HEAD
-import docker
-=======
-from datetime import datetime
->>>>>>> 495455f8
 from fsspec.implementations.local import LocalFileSystem
 from gcsfs import GCSFileSystem
 import gzip
