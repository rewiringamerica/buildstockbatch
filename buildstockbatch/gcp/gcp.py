--- conflicted
+++ resolved
@@ -40,25 +40,17 @@
 import tempfile
 import time
 
-<<<<<<< HEAD
+from google.api_core import exceptions
+from google.cloud import artifactregistry_v1
 from google.cloud import batch_v1, storage
 from google.cloud.storage import transfer_manager
-
-from buildstockbatch.base import BuildStockBatchBase
+from google.cloud import compute_v1
+
 from buildstockbatch import postprocessing
-from buildstockbatch.utils import ContainerRuntime, log_error_details, read_csv
-
-=======
-from google.api_core import exceptions
-from google.cloud import batch_v1
-from google.cloud import compute_v1
-from google.cloud import storage
-from google.cloud import artifactregistry_v1
-
 from buildstockbatch.base import BuildStockBatchBase
 from buildstockbatch.exc import ValidationError
-from buildstockbatch.utils import ContainerRuntime, log_error_details, get_project_configuration
->>>>>>> 07d5e8a4
+from buildstockbatch.utils import ContainerRuntime, get_project_configuration, log_error_details, read_csv
+
 
 logger = logging.getLogger(__name__)
 
@@ -152,12 +144,8 @@
         self.ar_repo = self.cfg['gcp']['artifact_registry']['repository']
         self.gcs_bucket = self.cfg['gcp']['gcs']['bucket']
         self.gcs_prefix = self.cfg['gcp']['gcs']['prefix']
-<<<<<<< HEAD
-        self.use_spot = self.cfg['gcp']['use_spot']
         self.batch_array_size = self.cfg['gcp']['batch_array_size']
-=======
         self.use_spot = self.cfg['gcp'].get('use_spot', False)
->>>>>>> 07d5e8a4
 
         # Add timestamp to job ID, since duplicates aren't allowed (even between finished and new jobs)
         # TODO: stop appending timestamp here - it's useful for testing, but we should probably
