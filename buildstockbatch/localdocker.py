# -*- coding: utf-8 -*-

"""
buildstockbatch.localdocker
~~~~~~~~~~~~~~~
This object contains the code required for execution of local docker batch simulations

:author: Noel Merket
:copyright: (c) 2018 by The Alliance for Sustainable Energy
:license: BSD-3
"""

import argparse
import docker
import functools
import itertools
from joblib import Parallel, delayed
import json
import logging
import os
import pandas as pd
import shutil

from buildstockbatch.base import BuildStockBatchBase, SimulationExists
from buildstockbatch.sampler import ResidentialDockerSampler, CommercialSobolSampler

logger = logging.getLogger(__name__)


class LocalDockerBatch(BuildStockBatchBase):

    def __init__(self, project_filename):
        super().__init__(project_filename)
        self.docker_client = docker.DockerClient.from_env()
        logger.debug('Pulling docker image')
        self.docker_client.images.pull(self.docker_image())

        if self.stock_type == 'residential':
            self.sampler = ResidentialDockerSampler(
                self.docker_image(),
                self.cfg,
                self.buildstock_dir,
                self.project_dir
            )
        elif self.stock_type == 'commercial':
            sampling_algorithm = self.cfg['baseline'].get('sampling_algorithm', 'sobol')
            if sampling_algorithm == 'sobol':
                self.sampler = CommercialSobolSampler(
                    self.project_dir,
                    self.cfg,
                    self.buildstock_dir,
                    self.project_dir
                )
            else:
                raise NotImplementedError('Sampling algorithem "{}" is not implemented.'.format(sampling_algorithm))
        else:
            raise KeyError('stock_type = "{}" is not valid'.format(self.stock_type))

    @classmethod
    def docker_image(cls):
        return 'nrel/openstudio:{}'.format(cls.OS_VERSION)

    @classmethod
    def run_building(cls, project_dir, buildstock_dir, weather_dir, results_dir, cfg, i, upgrade_idx=None):
        try:
            sim_id, sim_dir = cls.make_sim_dir(i, upgrade_idx, os.path.join(results_dir, 'simulation_output'))
        except SimulationExists:
            return

        bind_mounts = [
            (sim_dir, '/var/simdata/openstudio', 'rw'),
            (os.path.join(buildstock_dir, 'measures'), '/var/simdata/openstudio/measures', 'ro'),
            (os.path.join(buildstock_dir, 'resources'), '/var/simdata/openstudio/lib/resources', 'ro'),
            (os.path.join(project_dir, 'housing_characteristics'),
             '/var/simdata/openstudio/lib/housing_characteristics', 'ro'),
            (os.path.join(project_dir, 'seeds'), '/var/simdata/openstudio/seeds', 'ro'),
            (weather_dir, '/var/simdata/openstudio/weather', 'ro')
        ]
        docker_volume_mounts = dict([(key, {'bind': bind, 'mode': mode}) for key, bind, mode in bind_mounts])

        osw = cls.create_osw(cfg, sim_id, building_id=i, upgrade_idx=upgrade_idx)

        with open(os.path.join(sim_dir, 'in.osw'), 'w') as f:
            json.dump(osw, f, indent=4)

        docker_client = docker.client.from_env()
        container_output = docker_client.containers.run(
            cls.docker_image(),
            [
                'openstudio',
                'run',
                '-w', 'in.osw'
            ],
            remove=True,
            volumes=docker_volume_mounts,
            name=sim_id
        )
        with open(os.path.join(sim_dir, 'docker_output.log'), 'wb') as f_out:
            f_out.write(container_output)

        # Clean up directories created with the docker mounts
        for dirname in ('lib', 'measures', 'seeds', 'weather'):
            shutil.rmtree(os.path.join(sim_dir, dirname), ignore_errors=True)

        cls.cleanup_sim_dir(sim_dir)

    def run_batch(self, n_jobs=-1):
        if 'downselect' in self.cfg:
            buildstock_csv_filename = self.downselect()
        else:
            buildstock_csv_filename = self.run_sampling()
        df = pd.read_csv(buildstock_csv_filename, index_col=0)
        building_ids = df.index.tolist()
        run_building_d = functools.partial(
            delayed(self.run_building),
            self.project_dir,
            self.buildstock_dir,
            self.weather_dir,
            self.results_dir,
            self.cfg
        )
        upgrade_sims = []
        for i in range(len(self.cfg.get('upgrades', []))):
            upgrade_sims.append(map(functools.partial(run_building_d, upgrade_idx=i), building_ids))
        if not self.skip_baseline_sims:
            baseline_sims = map(run_building_d, building_ids)
            all_sims = itertools.chain(baseline_sims, *upgrade_sims)
        else:
<<<<<<< HEAD
            all_sims = itertools.chain(*upgrade_sims)    
=======
            all_sims = itertools.chain(*upgrade_sims)
>>>>>>> ae258ff4
        Parallel(n_jobs=n_jobs, verbose=10)(all_sims)

    @property
    def output_dir(self):
        return self.results_dir

    @property
    def results_dir(self):
        results_dir = self.cfg.get(
            'output_directory',
            os.path.join(self.project_dir, 'localResults')
        )
        results_dir = self.path_rel_to_projectfile(results_dir)
        if not os.path.isdir(results_dir):
            os.makedirs(results_dir)
        return results_dir


def main():
    logging.config.dictConfig({
        'version': 1,
        'disable_existing_loggers': True,
        'formatters': {
            'defaultfmt': {
                'format': '%(levelname)s:%(asctime)s:%(name)s:%(message)s',
                'datefmt': '%Y-%m-%d %H:%M:%S'
            }
        },
        'handlers': {
            'console': {
                'class': 'logging.StreamHandler',
                'formatter': 'defaultfmt',
                'level': 'DEBUG',
                'stream': 'ext://sys.stdout',
            }
        },
        'loggers': {
            '__main__': {
                'level': 'DEBUG',
                'propagate': True,
                'handlers': ['console']
            },
            'buildstockbatch': {
                'level': 'DEBUG',
                'propagate': True,
                'handlers': ['console']
            }
        },
    })
    parser = argparse.ArgumentParser()
    print(BuildStockBatchBase.LOGO)
    parser.add_argument('project_filename')
    parser.add_argument('-j', type=int,
                        help='Number of parallel simulations, -1 is all cores, -2 is all cores except one',
                        default=-1)
    group = parser.add_mutually_exclusive_group()
    group.add_argument('--postprocessonly',
                       help='Only do postprocessing, useful for when the simulations are already done',
                       action='store_true')
    group.add_argument('--uploadonly',
                       help='Only upload to S3, useful when postprocessing is already done. Ignores the '
                       'upload flag in yaml', action='store_true')
    args = parser.parse_args()
    batch = LocalDockerBatch(args.project_filename)
    if not (args.postprocessonly or args.uploadonly):
        batch.run_batch(n_jobs=args.j)
    if args.uploadonly:
        batch.process_results(skip_combine=True, force_upload=True)
    else:
        batch.process_results()


if __name__ == '__main__':
    main()<|MERGE_RESOLUTION|>--- conflicted
+++ resolved
@@ -126,11 +126,7 @@
             baseline_sims = map(run_building_d, building_ids)
             all_sims = itertools.chain(baseline_sims, *upgrade_sims)
         else:
-<<<<<<< HEAD
-            all_sims = itertools.chain(*upgrade_sims)    
-=======
             all_sims = itertools.chain(*upgrade_sims)
->>>>>>> ae258ff4
         Parallel(n_jobs=n_jobs, verbose=10)(all_sims)
 
     @property
