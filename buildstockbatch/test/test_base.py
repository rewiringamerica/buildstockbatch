import dask
import json
import numpy as np
import os
from unittest.mock import patch, MagicMock
import pandas as pd
import pytest
from pyarrow import parquet
import tempfile
import yaml
import shutil

from buildstockbatch.base import BuildStockBatchBase
from buildstockbatch.postprocessing import write_dataframe_as_parquet

dask.config.set(scheduler='synchronous')
here = os.path.dirname(os.path.abspath(__file__))

OUTPUT_FOLDER_NAME = 'output'


def test_missing_simulation_output_report_applicable(basic_residential_project_file):

    project_filename, results_dir = basic_residential_project_file()

    # Modify the results to remove the simulation output report from all of one upgrade.
    simout_dir = os.path.join(results_dir, 'simulation_output')
    for upgrade_dir in os.listdir(simout_dir):
        full_upgrade_dir = os.path.join(simout_dir, upgrade_dir)
        if not os.path.isdir(full_upgrade_dir):
            continue
        for bldg_dir in os.listdir(full_upgrade_dir):
            datapoint_out_filename = os.path.join(simout_dir, upgrade_dir, bldg_dir, 'run', 'data_point_out.json')
            if upgrade_dir.endswith('up01') and os.path.isfile(datapoint_out_filename):
                with open(datapoint_out_filename, 'r') as f:
                    dpout = json.load(f)
                del dpout['SimulationOutputReport']
                with open(datapoint_out_filename, 'w') as f:
                    json.dump(dpout, f)

    with patch.object(BuildStockBatchBase, 'weather_dir', None), \
            patch.object(BuildStockBatchBase, 'get_dask_client') as get_dask_client_mock, \
            patch.object(BuildStockBatchBase, 'results_dir', results_dir):
        bsb = BuildStockBatchBase(project_filename)
        bsb.process_results()
        get_dask_client_mock.assert_called_once()

    up01_parquet = os.path.join(results_dir, 'parquet', 'upgrades', 'upgrade=1', 'results_up01.parquet')
    assert(os.path.exists(up01_parquet))
    df = pd.read_parquet(up01_parquet, engine='pyarrow')
    assert((~df['simulation_output_report.applicable']).any())


def test_combine_files_flexible(basic_residential_project_file):
    # Allows addition/removable/rename of columns. For columns that remain unchanged, verifies that the data matches
    # with stored test_results. If this test passes but test_combine_files fails, then test_results/parquet and
    # test_results/results_csvs need to be updated with new data *if* columns were indeed supposed to be added/
    # removed/renamed.

    project_filename, results_dir = basic_residential_project_file()

    with patch.object(BuildStockBatchBase, 'weather_dir', None), \
            patch.object(BuildStockBatchBase, 'get_dask_client') as get_dask_client_mock, \
            patch.object(BuildStockBatchBase, 'results_dir', results_dir):
        bsb = BuildStockBatchBase(project_filename)
        bsb.process_results()
        get_dask_client_mock.assert_called_once()

    def simplify_columns(colname):
        return colname.lower().replace('_', '')

    # test results.csv files
    reference_path = os.path.join(os.path.dirname(os.path.abspath(__file__)), 'test_results', 'results_csvs')
    test_path = os.path.join(results_dir, 'results_csvs')

    test_csv = pd.read_csv(os.path.join(test_path, 'results_up00.csv.gz')).rename(columns=simplify_columns).\
        sort_values('buildingid').reset_index().drop(columns=['index'])
    reference_csv = pd.read_csv(os.path.join(reference_path, 'results_up00.csv.gz')).rename(columns=simplify_columns).\
        sort_values('buildingid').reset_index().drop(columns=['index'])
    mutul_cols = list(set(test_csv.columns).intersection(set(reference_csv)))
    pd.testing.assert_frame_equal(test_csv[mutul_cols], reference_csv[mutul_cols])

    test_csv = pd.read_csv(os.path.join(test_path, 'results_up01.csv.gz')).rename(columns=simplify_columns).\
        sort_values('buildingid').reset_index().drop(columns=['index'])
    reference_csv = pd.read_csv(os.path.join(reference_path, 'results_up01.csv.gz')).rename(columns=simplify_columns).\
        sort_values('buildingid').reset_index().drop(columns=['index'])
    mutul_cols = list(set(test_csv.columns).intersection(set(reference_csv)))
    pd.testing.assert_frame_equal(test_csv[mutul_cols], reference_csv[mutul_cols])

    # test parquet files
    reference_path = os.path.join(os.path.dirname(os.path.abspath(__file__)), 'test_results', 'parquet')
    test_path = os.path.join(results_dir, 'parquet')

    test_pq = pd.read_parquet(os.path.join(test_path, 'baseline', 'results_up00.parquet')).\
        rename(columns=simplify_columns).sort_values('buildingid').reset_index().drop(columns=['index'])
    reference_pq = pd.read_parquet(os.path.join(reference_path, 'baseline', 'results_up00.parquet')).\
        rename(columns=simplify_columns).sort_values('buildingid').reset_index().drop(columns=['index'])
    mutul_cols = list(set(test_pq.columns).intersection(set(reference_pq)))
    pd.testing.assert_frame_equal(test_pq[mutul_cols], reference_pq[mutul_cols])

    test_pq = pd.read_parquet(os.path.join(test_path, 'upgrades', 'upgrade=1', 'results_up01.parquet')).\
        rename(columns=simplify_columns).sort_values('buildingid').reset_index().drop(columns=['index'])
    reference_pq = pd.read_parquet(os.path.join(reference_path,  'upgrades', 'upgrade=1', 'results_up01.parquet')).\
        rename(columns=simplify_columns).sort_values('buildingid').reset_index().drop(columns=['index'])
    mutul_cols = list(set(test_pq.columns).intersection(set(reference_pq)))
    pd.testing.assert_frame_equal(test_pq[mutul_cols], reference_pq[mutul_cols])

    test_pq = pd.read_parquet(os.path.join(test_path, 'timeseries', 'upgrade=0', 'Group0.parquet')).\
        rename(columns=simplify_columns).sort_values(['buildingid', 'time']).reset_index().drop(columns=['index'])
    reference_pq = pd.read_parquet(os.path.join(reference_path,  'timeseries', 'upgrade=0', 'Group0.parquet')).\
        rename(columns=simplify_columns).sort_values(['buildingid', 'time']).reset_index().drop(columns=['index'])
    mutul_cols = list(set(test_pq.columns).intersection(set(reference_pq)))
    pd.testing.assert_frame_equal(test_pq[mutul_cols], reference_pq[mutul_cols])

    test_pq = pd.read_parquet(os.path.join(test_path, 'timeseries', 'upgrade=1', 'Group0.parquet')).\
        rename(columns=simplify_columns).sort_values(['buildingid', 'time']).reset_index().drop(columns=['index'])
    reference_pq = pd.read_parquet(os.path.join(reference_path,  'timeseries', 'upgrade=1', 'Group0.parquet')).\
        rename(columns=simplify_columns).sort_values(['buildingid', 'time']).reset_index().drop(columns=['index'])
    mutul_cols = list(set(test_pq.columns).intersection(set(reference_pq)))
    pd.testing.assert_frame_equal(test_pq[mutul_cols], reference_pq[mutul_cols])


def test_provide_buildstock_csv(basic_residential_project_file):
    with tempfile.TemporaryDirectory() as buildstock_csv_dir:
        buildstock_csv = os.path.join(buildstock_csv_dir, 'buildstock.csv')
        df = pd.read_csv(os.path.join(here, 'buildstock.csv'))
        df2 = df[df['Vintage'] == '<1950']
        df2.to_csv(buildstock_csv, index=False)

        project_filename, results_dir = basic_residential_project_file({
            'baseline': {
                'n_buildings_represented': 80000000,
                'buildstock_csv': buildstock_csv
            }
        })
        sampler = MagicMock()
        copied_csv = os.path.join(buildstock_csv_dir, 'buildstock_out.csv')
        sampler.csv_path = copied_csv
        with patch.object(BuildStockBatchBase, 'weather_dir', None), \
                patch.object(BuildStockBatchBase, 'results_dir', results_dir):
            bsb = BuildStockBatchBase(project_filename)
            bsb.sampler = sampler
            sampling_output_csv = bsb.run_sampling()
            assert(sampling_output_csv == copied_csv)
            df3 = pd.read_csv(sampling_output_csv)
            assert(df3.shape == df2.shape)
            assert((df3['Vintage'] == '<1950').all())

        # Test n_datapoints do not match
        with open(project_filename, 'r') as f:
            cfg = yaml.safe_load(f)
        cfg['baseline']['n_datapoints'] = 100
        with open(project_filename, 'w') as f:
            yaml.dump(cfg, f)

        with patch.object(BuildStockBatchBase, 'weather_dir', None), \
                patch.object(BuildStockBatchBase, 'results_dir', results_dir):
            with pytest.raises(RuntimeError) as ex:
                bsb = BuildStockBatchBase(project_filename)
            assert('n_datapoints for sampling should not be provided' in str(ex.value))

        # Test file missing
        with open(project_filename, 'r') as f:
            cfg = yaml.safe_load(f)
        del cfg['baseline']['n_datapoints']
        cfg['baseline']['buildstock_csv'] = os.path.join(buildstock_csv_dir, 'non_existant_file.csv')
        with open(project_filename, 'w') as f:
            yaml.dump(cfg, f)

        with patch.object(BuildStockBatchBase, 'weather_dir', None), \
                patch.object(BuildStockBatchBase, 'results_dir', results_dir):
            with pytest.raises(FileNotFoundError) as ex:
                bsb = BuildStockBatchBase(project_filename)

        # Test downselect mutually exclusive
        with open(project_filename, 'r') as f:
            cfg = yaml.safe_load(f)
        cfg['baseline']['buildstock_csv'] = buildstock_csv
        cfg['downselect'] = {'resample': True, 'logic': []}
        with open(project_filename, 'w') as f:
            yaml.dump(cfg, f)

        with patch.object(BuildStockBatchBase, 'weather_dir', None), \
                patch.object(BuildStockBatchBase, 'results_dir', results_dir):
            with pytest.raises(RuntimeError) as ex:
                bsb = BuildStockBatchBase(project_filename)
            assert('Remove or comment out the downselect key' in str(ex.value))


def test_combine_files(basic_residential_project_file):
    project_filename, results_dir = basic_residential_project_file()

    with patch.object(BuildStockBatchBase, 'weather_dir', None), \
            patch.object(BuildStockBatchBase, 'get_dask_client') as get_dask_client_mock, \
            patch.object(BuildStockBatchBase, 'results_dir', results_dir):
        bsb = BuildStockBatchBase(project_filename)
        bsb.process_results()
        get_dask_client_mock.assert_called_once()

    # test results.csv files
    reference_path = os.path.join(os.path.dirname(os.path.abspath(__file__)), 'test_results', 'results_csvs')
    test_path = os.path.join(results_dir, 'results_csvs')

    test_csv = pd.read_csv(os.path.join(test_path, 'results_up00.csv.gz')).sort_values('building_id').reset_index()\
        .drop(columns=['index'])
    reference_csv = pd.read_csv(os.path.join(reference_path, 'results_up00.csv.gz')).sort_values('building_id')\
        .reset_index().drop(columns=['index'])
    pd.testing.assert_frame_equal(test_csv, reference_csv)

    test_csv = pd.read_csv(os.path.join(test_path, 'results_up01.csv.gz')).sort_values('building_id').reset_index()\
        .drop(columns=['index'])
    reference_csv = pd.read_csv(os.path.join(reference_path, 'results_up01.csv.gz')).sort_values('building_id')\
        .reset_index().drop(columns=['index'])
    pd.testing.assert_frame_equal(test_csv, reference_csv)

    # test parquet files
    reference_path = os.path.join(os.path.dirname(os.path.abspath(__file__)), 'test_results', 'parquet')
    test_path = os.path.join(results_dir, 'parquet')

    test_pq = pd.read_parquet(os.path.join(test_path, 'baseline', 'results_up00.parquet')).sort_values('building_id')\
        .reset_index().drop(columns=['index'])
    reference_pq = pd.read_parquet(os.path.join(reference_path, 'baseline', 'results_up00.parquet'))\
        .sort_values('building_id').reset_index().drop(columns=['index'])
    pd.testing.assert_frame_equal(test_pq, reference_pq)

    test_pq = pd.read_parquet(os.path.join(test_path, 'upgrades', 'upgrade=1', 'results_up01.parquet'))\
        .sort_values('building_id').reset_index().drop(columns=['index'])
    reference_pq = pd.read_parquet(os.path.join(reference_path,  'upgrades', 'upgrade=1', 'results_up01.parquet'))\
        .sort_values('building_id').reset_index().drop(columns=['index'])
    pd.testing.assert_frame_equal(test_pq, reference_pq)

    test_pq = pd.read_parquet(os.path.join(test_path, 'timeseries', 'upgrade=0', 'Group0.parquet')).\
        sort_values(['building_id', 'time']).reset_index().drop(columns=['index'])
    reference_pq = pd.read_parquet(os.path.join(reference_path,  'timeseries', 'upgrade=0', 'Group0.parquet'))\
        .sort_values(['building_id', 'time']).reset_index().drop(columns=['index'])
    pd.testing.assert_frame_equal(test_pq, reference_pq)

    test_pq = pd.read_parquet(os.path.join(test_path, 'timeseries', 'upgrade=1', 'Group0.parquet'))\
        .sort_values(['building_id', 'time']).reset_index().drop(columns=['index'])
    reference_pq = pd.read_parquet(os.path.join(reference_path,  'timeseries', 'upgrade=1', 'Group0.parquet'))\
        .sort_values(['building_id', 'time']).reset_index().drop(columns=['index'])
    pd.testing.assert_frame_equal(test_pq, reference_pq)


@patch('buildstockbatch.postprocessing.boto3')
def test_upload_files(mocked_s3, basic_residential_project_file):
    s3_bucket = 'test_bucket'
    s3_prefix = 'test_prefix'
    db_name = 'test_db_name'
    role = 'test_role'
    region = 'test_region'

    upload_config = {
                    'postprocessing': {
                        'aws': {
                            'region_name': region,
                            's3': {
                                'bucket': s3_bucket,
                                'prefix': s3_prefix,
                                    },
                            'athena': {
                                'glue_service_role': role,
                                'database_name': db_name,
                                'max_crawling_time': 250
                                    }
                            }
                        }
                    }
    mocked_glueclient = MagicMock()
    mocked_glueclient.get_crawler = MagicMock(return_value={'Crawler': {'State': 'READY'}})
    mocked_s3.client = MagicMock(return_value=mocked_glueclient)
    project_filename, results_dir = basic_residential_project_file(upload_config)
    with patch.object(BuildStockBatchBase, 'weather_dir', None), \
            patch.object(BuildStockBatchBase, 'output_dir', results_dir), \
            patch.object(BuildStockBatchBase, 'get_dask_client') as get_dask_client_mock, \
            patch.object(BuildStockBatchBase, 'results_dir', results_dir):
        bsb = BuildStockBatchBase(project_filename)
        bsb.process_results()
        get_dask_client_mock.assert_called_once()

    files_uploaded = []
    crawler_created = False
    crawler_started = False
    for call in mocked_s3.mock_calls + mocked_s3.client().mock_calls:
        call_function = call[0].split('.')[-1]  # 0 is for the function name
        if call_function == 'resource':
            assert call[1][0] in ['s3']  # call[1] is for the positional arguments
        if call_function == 'Bucket':
            assert call[1][0] == s3_bucket
        if call_function == 'upload_file':
            source_file_path = call[1][0]
            destination_path = call[1][1]
            files_uploaded.append((source_file_path, destination_path))
        if call_function == 'create_crawler':
            crawler_para = call[2]  # 2 is for the keyboard arguments
            crawler_created = True
            assert crawler_para['DatabaseName'] == upload_config['postprocessing']['aws']['athena']['database_name']
            assert crawler_para['Role'] == upload_config['postprocessing']['aws']['athena']['glue_service_role']
            assert crawler_para['TablePrefix'] == OUTPUT_FOLDER_NAME + '_'
            assert crawler_para['Name'] == db_name + '_' + OUTPUT_FOLDER_NAME
            assert crawler_para['Targets']['S3Targets'][0]['Path'] == 's3://' + s3_bucket + '/' + s3_prefix + '/' + \
                                                                      OUTPUT_FOLDER_NAME + '/'
        if call_function == 'start_crawler':
            assert crawler_created, "crawler attempted to start before creating"
            crawler_started = True
            crawler_para = call[2]  # 2 is for keyboard arguments.
            assert crawler_para['Name'] == db_name + '_' + OUTPUT_FOLDER_NAME

    assert crawler_started, "Crawler never started"

    # check if all the files are properly uploaded
    source_path = os.path.join(results_dir, 'parquet')
    s3_path = s3_prefix + '/' + OUTPUT_FOLDER_NAME + '/'

    s3_file_path = s3_path + 'baseline/results_up00.parquet'
    source_file_path = os.path.join(source_path, 'baseline', 'results_up00.parquet')
    assert (source_file_path, s3_file_path) in files_uploaded
    files_uploaded.remove((source_file_path, s3_file_path))

    s3_file_path = s3_path + 'upgrades/upgrade=1/results_up01.parquet'
    source_file_path = os.path.join(source_path, 'upgrades', 'upgrade=1', 'results_up01.parquet')
    assert (source_file_path, s3_file_path) in files_uploaded
    files_uploaded.remove((source_file_path, s3_file_path))

    s3_file_path = s3_path + 'timeseries/upgrade=0/Group0.parquet'
    source_file_path = os.path.join(source_path, 'timeseries', 'upgrade=0', 'Group0.parquet')
    assert (source_file_path, s3_file_path) in files_uploaded
    files_uploaded.remove((source_file_path, s3_file_path))

    s3_file_path = s3_path + 'timeseries/upgrade=1/Group0.parquet'
    source_file_path = os.path.join(source_path, 'timeseries', 'upgrade=1', 'Group0.parquet')
    assert (source_file_path, s3_file_path) in files_uploaded
    files_uploaded.remove((source_file_path, s3_file_path))

    assert len(files_uploaded) == 0, f"These files shouldn't have been uploaded: {files_uploaded}"


<<<<<<< HEAD
def test_skipping_baseline(basic_residential_project_file):
    with tempfile.TemporaryDirectory() as temp_dir:
        project_filename, results_dir = basic_residential_project_file({
            'baseline': {
                'skip_sims': True
            }
        })

        sim_output_path = os.path.join(results_dir, 'simulation_output')
        assert 'up00' in os.listdir(sim_output_path)
        baseline_path = os.path.join(sim_output_path, 'up00')
        shutil.rmtree(baseline_path)
        assert 'up00' not in os.listdir(sim_output_path)

        with patch.object(BuildStockBatchBase, 'weather_dir', None), \
                patch.object(BuildStockBatchBase, 'get_dask_client') as get_dask_client_mock, \
                patch.object(BuildStockBatchBase, 'results_dir', results_dir):

            bsb = BuildStockBatchBase(project_filename)
            bsb.process_results()
            get_dask_client_mock.assert_called_once()
=======
def test_write_parquet_no_index():
    df = pd.DataFrame(np.random.randn(6, 4), columns=list('abcd'), index=np.arange(6))

    with tempfile.TemporaryDirectory() as tmpdir:
        filename = 'df.parquet'
        write_dataframe_as_parquet(df, tmpdir, filename)
        schema = parquet.read_schema(os.path.join(tmpdir, filename))
        assert '__index_level_0__' not in schema.names
        assert df.columns.values.tolist() == schema.names
>>>>>>> 1b9990b3
<|MERGE_RESOLUTION|>--- conflicted
+++ resolved
@@ -335,7 +335,17 @@
     assert len(files_uploaded) == 0, f"These files shouldn't have been uploaded: {files_uploaded}"
 
 
-<<<<<<< HEAD
+def test_write_parquet_no_index():
+    df = pd.DataFrame(np.random.randn(6, 4), columns=list('abcd'), index=np.arange(6))
+
+    with tempfile.TemporaryDirectory() as tmpdir:
+        filename = 'df.parquet'
+        write_dataframe_as_parquet(df, tmpdir, filename)
+        schema = parquet.read_schema(os.path.join(tmpdir, filename))
+        assert '__index_level_0__' not in schema.names
+        assert df.columns.values.tolist() == schema.names
+
+
 def test_skipping_baseline(basic_residential_project_file):
     with tempfile.TemporaryDirectory() as temp_dir:
         project_filename, results_dir = basic_residential_project_file({
@@ -356,15 +366,4 @@
 
             bsb = BuildStockBatchBase(project_filename)
             bsb.process_results()
-            get_dask_client_mock.assert_called_once()
-=======
-def test_write_parquet_no_index():
-    df = pd.DataFrame(np.random.randn(6, 4), columns=list('abcd'), index=np.arange(6))
-
-    with tempfile.TemporaryDirectory() as tmpdir:
-        filename = 'df.parquet'
-        write_dataframe_as_parquet(df, tmpdir, filename)
-        schema = parquet.read_schema(os.path.join(tmpdir, filename))
-        assert '__index_level_0__' not in schema.names
-        assert df.columns.values.tolist() == schema.names
->>>>>>> 1b9990b3
+            get_dask_client_mock.assert_called_once()