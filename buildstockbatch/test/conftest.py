import os
import pytest
import shutil
import tempfile
import yaml

OUTPUT_FOLDER_NAME = "output"


@pytest.fixture
def basic_residential_project_file():
    with tempfile.TemporaryDirectory() as test_directory:

<<<<<<< HEAD
        def _basic_residential_project_file(update_args={}, raw=False, hpc_name="eagle"):
            output_dir = "simulation_output_raw" if raw else "simulation_output"
=======
        def _basic_residential_project_file(update_args={}, raw=False, hpc_name="kestrel"):
            output_dir = "simulations_job0" if raw else "simulation_output"
>>>>>>> bb444bb2
            buildstock_directory = os.path.join(test_directory, "openstudio_buildstock")
            shutil.copytree(
                os.path.join(
                    os.path.dirname(os.path.abspath(__file__)),
                    "test_inputs",
                    "test_openstudio_buildstock",
                ),
                buildstock_directory,
            )
            project_directory = "project_resstock_national"
            os.makedirs(os.path.join(buildstock_directory, project_directory))
            output_directory = os.path.join(test_directory, OUTPUT_FOLDER_NAME)
            shutil.copytree(
                os.path.join(
                    os.path.dirname(os.path.abspath(__file__)),
                    "test_results",
                    output_dir,
                ),
                os.path.join(output_directory, "simulation_output"),
            )

            # move the job*.json file to appropriate location
            if os.path.exists(os.path.join(output_directory, "simulation_output", "job0.json")):
                shutil.move(
                    os.path.join(output_directory, "simulation_output", "job0.json"),
                    os.path.join(output_directory, "simulation_output", "..", "..", "job0.json"),
                )

            os.mkdir(os.path.join(output_directory, "housing_characteristics"))
            os.mkdir(os.path.join(buildstock_directory, project_directory, "housing_characteristics"))
            weather_file_path = os.path.join(
                os.path.dirname(os.path.abspath(__file__)),
                "test_inputs",
                "test_openstudio_buildstock",
                "resources",
                "weather.zip",
            )
            cfg = {
                "os_version": "asdf",
                "os_sha": "asdf",
                "buildstock_directory": buildstock_directory,
                "project_directory": project_directory,
                "output_directory": output_directory,
                "weather_files_path": weather_file_path,
                "sampler": {"type": "residential_quota", "args": {"n_datapoints": 8}},
                "workflow_generator": {
                    "type": "residential_hpxml",
                    "args": {
                        "build_existing_model": {
                            "simulation_control_timestep": 60,
                            "simulation_control_run_period_begin_month": 1,
                            "simulation_control_run_period_begin_day_of_month": 1,
                            "simulation_control_run_period_end_month": 12,
                            "simulation_control_run_period_end_day_of_month": 31,
                            "simulation_control_run_period_calendar_year": 2007,
                        },
                        "emissions": [
                            {
                                "scenario_name": "LRMER_MidCase_15",
                                "type": "CO2e",
                                "elec_folder": "data/cambium/LRMER_MidCase_15",
                            }
                        ],
                        "utility_bills": [{"scenario_name": "Bills"}],
                        "simulation_output_report": {
                            "timeseries_frequency": "hourly",
                            "include_timeseries_total_consumptions": True,
                            "include_timeseries_fuel_consumptions": True,
                            "include_timeseries_end_use_consumptions": True,
                            "include_timeseries_emissions": True,
                            "include_timeseries_emission_fuels": True,
                            "include_timeseries_emission_end_uses": True,
                            "include_timeseries_hot_water_uses": True,
                            "include_timeseries_total_loads": True,
                            "include_timeseries_component_loads": True,
                            "include_timeseries_unmet_hours": True,
                            "include_timeseries_zone_temperatures": True,
                            "include_timeseries_airflows": True,
                            "include_timeseries_weather": True,
                        },
                        "reporting_measures": [],
                        "server_directory_cleanup": {
                            "retain_in_idf": False,
                            "retain_schedules_csv": False,
                        },
                    },
                },
                "baseline": {
                    "n_buildings_represented": 80000000,
                },
                "upgrades": [
                    {
                        "upgrade_name": "Upgrade1",
                        "options": [{"option": "Infiltration|11.25 ACH50"}],
                    }
                ],
                hpc_name: {
                    "sampling": {"time": 20},
                    "account": "testaccount",
                    "minutes_per_sim": 1,
                },
                "schema_version": "0.3",
            }
            cfg.update(update_args)
            project_filename = os.path.join(test_directory, "project.yml")
            with open(project_filename, "w") as f:
                yaml.dump(cfg, f)
            return project_filename, output_directory

        yield _basic_residential_project_file<|MERGE_RESOLUTION|>--- conflicted
+++ resolved
@@ -11,13 +11,8 @@
 def basic_residential_project_file():
     with tempfile.TemporaryDirectory() as test_directory:
 
-<<<<<<< HEAD
-        def _basic_residential_project_file(update_args={}, raw=False, hpc_name="eagle"):
+        def _basic_residential_project_file(update_args={}, raw=False, hpc_name="kestrel"):
             output_dir = "simulation_output_raw" if raw else "simulation_output"
-=======
-        def _basic_residential_project_file(update_args={}, raw=False, hpc_name="kestrel"):
-            output_dir = "simulations_job0" if raw else "simulation_output"
->>>>>>> bb444bb2
             buildstock_directory = os.path.join(test_directory, "openstudio_buildstock")
             shutil.copytree(
                 os.path.join(
