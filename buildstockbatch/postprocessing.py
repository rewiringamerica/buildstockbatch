# -*- coding: utf-8 -*-

"""
buildstockbatch.postprocessing
~~~~~~~~~~~~~~~~~~~~~~~~~~~~~~
A module containing utility functions for postprocessing

:author: Noel Merket, Rajendra Adhikari
:copyright: (c) 2018 by The Alliance for Sustainable Energy
:license: BSD-3
"""
import boto3
import dask.bag as db
from dask.distributed import performance_report
import dask
import dask.dataframe as dd
from dask.dataframe.io.parquet import create_metadata_file
import datetime as dt
from fsspec.implementations.local import LocalFileSystem
from functools import partial
from gcsfs import GCSFileSystem
import gzip
import json
import logging
import math
import numpy as np
import pandas as pd
from pathlib import Path
import pyarrow as pa
from pyarrow import parquet
import random
import re
from s3fs import S3FileSystem
import tempfile
import time

logger = logging.getLogger(__name__)

MAX_PARQUET_MEMORY = 1000  # maximum size (MB) of the parquet file in memory when combining multiple parquets


def read_data_point_out_json(fs, reporting_measures, filename):
    try:
        with fs.open(filename, "r") as f:
            d = json.load(f)
    except (FileNotFoundError, json.JSONDecodeError):
        return None
    else:
        sim_out_report = "SimulationOutputReport"
        if "ReportSimulationOutput" in d:
            sim_out_report = "ReportSimulationOutput"

        if sim_out_report not in d:
            d[sim_out_report] = {"applicable": False}
        for reporting_measure in reporting_measures:
            if reporting_measure not in d:
                d[reporting_measure] = {"applicable": False}
        return d


def to_camelcase(x):
    s1 = re.sub("(.)([A-Z][a-z]+)", r"\1_\2", x)
    return re.sub("([a-z0-9])([A-Z])", r"\1_\2", s1).lower()


def flatten_datapoint_json(reporting_measures, d):
    new_d = {}
    cols_to_keep = {"ApplyUpgrade": ["upgrade_name", "applicable"]}
    for k1, k2s in cols_to_keep.items():
        for k2 in k2s:
            new_d[f"{k1}.{k2}"] = d.get(k1, {}).get(k2)

    # copy over all the key and values from BuildExistingModel
    col1 = "BuildExistingModel"
    for k, v in d.get(col1, {}).items():
        new_d[f"{col1}.{k}"] = v

    # if there is no units_represented key, default to 1
    # TODO @nmerket @rajeee is there a way to not apply this to Commercial jobs? It doesn't hurt, but it is weird for us
    units = int(new_d.get(f"{col1}.units_represented", 1))
    new_d[f"{col1}.units_represented"] = units
    sim_out_report = "SimulationOutputReport"
    if "ReportSimulationOutput" in d:
        sim_out_report = "ReportSimulationOutput"
    col2 = sim_out_report
    for k, v in d.get(col2, {}).items():
        new_d[f"{col2}.{k}"] = v

    # additional reporting measures
    if sim_out_report == "ReportSimulationOutput":
        reporting_measures += ["ReportUtilityBills"]
        reporting_measures += ["UpgradeCosts"]
    for col in reporting_measures:
        for k, v in d.get(col, {}).items():
            new_d[f"{col}.{k}"] = v

    new_d["building_id"] = new_d["BuildExistingModel.building_id"]
    del new_d["BuildExistingModel.building_id"]

    return new_d


def read_out_osw(fs, filename):
    try:
        with fs.open(filename, "r") as f:
            d = json.load(f)
    except (FileNotFoundError, json.JSONDecodeError):
        return None
    else:
        out_d = {}
        keys_to_copy = ["started_at", "completed_at", "completed_status"]
        for key in keys_to_copy:
            out_d[key] = d.get(key, None)
        for step in d.get("steps", []):
            if step["measure_dir_name"] == "BuildExistingModel":
                out_d["building_id"] = step["arguments"]["building_id"]
        return out_d


def read_simulation_outputs(fs, reporting_measures, sim_dir, upgrade_id, building_id):
    """Read the simulation outputs and return as a dict

    :param fs: filesystem to read from
    :type fs: fsspec filesystem
    :param reporting_measures: a list of reporting measure to pull results from
    :type reporting_measures: list[str]
    :param sim_dir: path to simulation output directory
    :type sim_dir: str
    :param upgrade_id: id for upgrade, 0 for baseline, 1, 2...
    :type upgrade_id: int
    :param building_id: building id
    :type building_id: int
    :return: dpout [dict]
    """

    dpout = read_data_point_out_json(fs, reporting_measures, f"{sim_dir}/run/data_point_out.json")
    if dpout is None:
        dpout = {}
    else:
        dpout = flatten_datapoint_json(reporting_measures, dpout)
    out_osw = read_out_osw(fs, f"{sim_dir}/out.osw")
    if out_osw:
        dpout.update(out_osw)
    dpout["upgrade"] = upgrade_id
    dpout["building_id"] = building_id
    return dpout


def write_dataframe_as_parquet(df, fs, filename, schema=None):
    tbl = pa.Table.from_pandas(df, schema=schema, preserve_index=False)
    with fs.open(filename, "wb") as f:
        parquet.write_table(tbl, f)


def clean_up_results_df(df, cfg, keep_upgrade_id=False):
    results_df = df.copy()
    cols_to_remove = (
        "build_existing_model.weight",
        "simulation_output_report.weight",
        "build_existing_model.workflow_json",
        "simulation_output_report.upgrade_name",
    )
    for col in cols_to_remove:
        if col in results_df.columns:
            del results_df[col]
    for col in ("started_at", "completed_at"):
        if col in results_df.columns:
            results_df[col] = results_df[col].map(
                lambda x: dt.datetime.strptime(x, "%Y%m%dT%H%M%SZ") if isinstance(x, str) else x
            )
    reference_scenarios = dict([(i, x.get("reference_scenario")) for i, x in enumerate(cfg.get("upgrades", []), 1)])
    results_df["apply_upgrade.reference_scenario"] = (
        results_df["upgrade"].map(reference_scenarios).fillna("").astype(str)
    )

    # standardize the column orders
    first_few_cols = [
        "building_id",
        "started_at",
        "completed_at",
        "completed_status",
        "apply_upgrade.applicable",
        "apply_upgrade.upgrade_name",
        "apply_upgrade.reference_scenario",
    ]
    if keep_upgrade_id:
        first_few_cols.insert(1, "upgrade")
    if "job_id" in results_df.columns:
        first_few_cols.insert(2, "job_id")

    build_existing_model_cols = sorted([col for col in results_df.columns if col.startswith("build_existing_model")])
    sim_output_report_cols = sorted([col for col in results_df.columns if col.startswith("simulation_output_report")])
    report_sim_output_cols = sorted([col for col in results_df.columns if col.startswith("report_simulation_output")])
    upgrade_costs_cols = sorted([col for col in results_df.columns if col.startswith("upgrade_costs")])
    sorted_cols = (
        first_few_cols
        + build_existing_model_cols
        + sim_output_report_cols
        + report_sim_output_cols
        + upgrade_costs_cols
    )

    remaining_cols = sorted(set(results_df.columns.values).difference(sorted_cols))
    sorted_cols += remaining_cols

    results_df = results_df.reindex(columns=sorted_cols, copy=False)

    return results_df


def get_cols(fs, filepath):
    with fs.open(filepath, "rb") as f:
        schema = parquet.read_schema(f)
    return set(schema.names)


def read_results_json(fs, filename, all_cols=None):
    with fs.open(filename, "rb") as f1:
        with gzip.open(f1, "rt", encoding="utf-8") as f2:
            dpouts = json.load(f2)
    df = pd.DataFrame(dpouts)
    df["job_id"] = int(re.search(r"results_job(\d+)\.json\.gz", filename).group(1))
    if all_cols is not None:
        for missing_col in set(all_cols).difference(df.columns.values):
            df[missing_col] = None
    # Sorting is needed to ensure all dfs have same column order. Dask will fail otherwise.
    df = df.reindex(sorted(df.columns), axis=1)
    return df


def get_schema_dict(fs, filename):
    df = read_results_json(fs, filename)
    df = df.replace("", np.nan)  # required to make pa correctly infer the dtypes
    sch = pa.Schema.from_pandas(df)
    sch_dict = {name: type for name, type in zip(sch.names, sch.types)}
    return sch_dict


def merge_schema_dicts(dict1, dict2):
    new_dict = dict(dict1)
    for col, dtype2 in dict2.items():
        dtype1 = new_dict.get(col)
        if col not in new_dict or dtype1 == pa.null():
            new_dict[col] = dtype2
    return new_dict


def read_enduse_timeseries_parquet(fs, all_cols, src_path, bldg_id):
    src_filename = f"{src_path}/bldg{bldg_id:07}.parquet"
    with fs.open(src_filename, "rb") as f:
        df = pd.read_parquet(f, engine="pyarrow")
    df["building_id"] = bldg_id
    for col in set(all_cols).difference(df.columns.values):
        df[col] = np.nan
    df = df[all_cols]
    df.set_index("building_id", inplace=True)
    return df


def concat_and_normalize(fs, all_cols, src_path, dst_path, partition_columns, indx, bldg_ids, partition_vals):
    dfs = []
    for bldg_id in sorted(bldg_ids):
        df = read_enduse_timeseries_parquet(fs, all_cols, src_path, bldg_id)
        dfs.append(df)
    df = pd.concat(dfs)
    del dfs

    dst_filepath = dst_path
    for col, val in zip(partition_columns, partition_vals):
        folder_name = f"{col}={val}"
        dst_filepath = f"{dst_filepath}/{folder_name}"

    fs.makedirs(dst_filepath, exist_ok=True)
    dst_filename = f"{dst_filepath}/group{indx}.parquet"
    with fs.open(dst_filename, "wb") as f:
        df.to_parquet(f, index=True)
    return len(bldg_ids)


def get_null_cols(df):
    sch = pa.Schema.from_pandas(df)
    null_cols = []
    for col, dtype in zip(sch.names, sch.types):
        if dtype == pa.null():
            null_cols.append(col)
    return null_cols


def correct_schema(cur_schema_dict, df):
    sch = pa.Schema.from_pandas(df)
    sch_dict = {name: type for name, type in zip(sch.names, sch.types)}
    unresolved = []
    for col, dtype in sch_dict.items():
        if dtype == pa.null():
            if col in cur_schema_dict:
                indx = sch.get_field_index(col)
                sch = sch.set(indx, pa.field(col, cur_schema_dict.get(col)))
            else:
                unresolved.append(col)
    return sch, unresolved


def split_into_groups(total_size, max_group_size):
    """
    Splits an integer into sum of integers (returned as an array) each not exceeding max_group_size
    e.g. split_into_groups(10, 3) = [3, 3, 2, 2]
    """
    if total_size == 0:
        return []
    total_groups = math.ceil(total_size / max_group_size)
    min_elements_per_group = math.floor(total_size / total_groups)
    split_array = [min_elements_per_group] * total_groups
    remainder = total_size - min_elements_per_group * total_groups
    assert 0 <= remainder < len(split_array)
    for i in range(remainder):
        split_array[i] += 1
    return split_array


def get_partitioned_bldg_groups(partition_df, partition_columns, files_per_partition):
    """
    Returns intelligent grouping of building_ids by partition columns.
    1. Group the building_ids by partition columns. For each group, say (CO, Jefferson), we have a list of building
       ids. The total number of such groups is ngroups
    2. Concatenate those list to get bldg_id_list, which will have all the bldg_ids but ordered such that that
       buildings belonging to the same group are close together.
    3. Split the list of building in each group in 1 to multiple subgroups so that total number of buildings
       in each subgroup is less than or equal to files_per_partition. This will give the bldg_id_groups (list of
       list) used to read the dataframe. The buildings within the inner list will be concatenated.
       len(bldg_id_groups) is equal to number of such concatenation, and eventually, number of output parquet files.
    """
    total_building = len(partition_df)
    if partition_columns:
        bldg_id_list_df = partition_df.reset_index().groupby(partition_columns)["building_id"].apply(list)
        ngroups = len(bldg_id_list_df)
        bldg_id_list = bldg_id_list_df.sum()
        nfiles_in_each_group = [nfiles for nfiles in bldg_id_list_df.map(lambda x: len(x))]
        files_groups = [split_into_groups(n, files_per_partition) for n in nfiles_in_each_group]
        flat_groups = [n for group in files_groups for n in group]  # flatten list of list into a list (maintain order)
    else:
        # no partitioning by a column. Just put buildings into groups of files_per_partition
        ngroups = 1
        bldg_id_list = list(partition_df.index)
        flat_groups = split_into_groups(total_building, files_per_partition)

    cum_files_count = np.cumsum(flat_groups)
    assert cum_files_count[-1] == total_building
    cur_index = 0
    bldg_id_groups = []
    for indx in cum_files_count:
        bldg_id_groups.append(bldg_id_list[cur_index:indx])
        cur_index = indx

    return bldg_id_groups, bldg_id_list, ngroups


def get_upgrade_list(cfg):
    upgrade_start = 1 if cfg["baseline"].get("skip_sims", False) else 0
    upgrade_end = len(cfg.get("upgrades", [])) + 1
    return list(range(upgrade_start, upgrade_end))


def write_metadata_files(fs, parquet_root_dir, partition_columns):
    df = dd.read_parquet(parquet_root_dir, filesystem=fs)
    sch = pa.Schema.from_pandas(df._meta_nonempty)
    parquet.write_metadata(sch, f"{parquet_root_dir}/_common_metadata", filesystem=fs)
    logger.info(f"Written _common_metadata to {parquet_root_dir}")

    if partition_columns:
        partition_glob = "/".join([f"{c}*" for c in partition_columns])
        glob_str = f"{parquet_root_dir}/up*/{partition_glob}/*.parquet"
    else:
        glob_str = f"{parquet_root_dir}/up*/*.parquet"

    logger.info(f"Gathering all the parquet files in {glob_str}")
    concat_files = fs.glob(glob_str)
    logger.info(f"Gathered {len(concat_files)} files. Now writing _metadata")
    parquet_root_dir = Path(parquet_root_dir).as_posix()
    create_metadata_file(concat_files, root_dir=parquet_root_dir, engine="pyarrow", fs=fs)
    logger.info(f"_metadata file written to {parquet_root_dir}")


def combine_results(fs, results_dir, cfg, do_timeseries=True):
    """Combine the results of the batch simulations.

    :param fs: fsspec filesystem (currently supports local and s3)
    :type fs: fsspec filesystem
    :param results_dir: directory where results are stored and written
    :type results_dir: str
    :param cfg: project configuration (contents of yaml file)
    :type cfg: dict
    :param do_timeseries: process timeseries results, defaults to True
    :type do_timeseries: bool, optional
    """
    sim_output_dir = f"{results_dir}/simulation_output"
    ts_in_dir = f"{sim_output_dir}/timeseries"
    results_csvs_dir = f"{results_dir}/results_csvs"
    parquet_dir = f"{results_dir}/parquet"
    ts_dir = f"{results_dir}/parquet/timeseries"
    dirs = [results_csvs_dir, parquet_dir]
    if do_timeseries:
        dirs.append(ts_dir)

    # create the postprocessing results directories
    for dr in dirs:
        fs.makedirs(dr)

    # Results "CSV"
    results_json_files = fs.glob(f"{sim_output_dir}/results_job*.json.gz")
    if not results_json_files:
        raise ValueError("No simulation results found to post-process.")

    logger.info("Collecting all the columns and datatypes in results_job*.json.gz parquet files.")
    all_schema_dict = (
        db.from_sequence(results_json_files)
        .map(partial(get_schema_dict, fs))
        .fold(lambda x, y: merge_schema_dicts(x, y))
        .compute()
    )
    logger.info(f"Got {len(all_schema_dict)} columns")
    all_results_cols = list(all_schema_dict.keys())
    all_schema_dict = {to_camelcase(key): value for key, value in all_schema_dict.items()}
    logger.info(f"Got this schema: {all_schema_dict}\n")
    delayed_results_dfs = [
        dask.delayed(partial(read_results_json, fs, all_cols=all_results_cols))(x) for x in results_json_files
    ]
    results_df = dd.from_delayed(delayed_results_dfs, verify_meta=False)

    if do_timeseries:
        # Look at all the parquet files to see what columns are in all of them.
        logger.info("Collecting all the columns in timeseries parquet files.")
        do_timeseries = False
        all_ts_cols = set()
        for upgrade_folder in fs.glob(f"{ts_in_dir}/up*"):
            ts_filenames = fs.ls(upgrade_folder)
            if ts_filenames:
                do_timeseries = True
                logger.info(f"Found {len(ts_filenames)} files for upgrade {Path(upgrade_folder).name}.")
                files_bag = db.from_sequence(ts_filenames, partition_size=100)
                all_ts_cols |= files_bag.map(partial(get_cols, fs)).fold(lambda x, y: x.union(y)).compute()
                logger.info("Collected all the columns")
            else:
                logger.info(f"There are no timeseries files for upgrade {Path(upgrade_folder).name}.")

        # Sort the columns
        all_ts_cols_sorted = ["building_id"] + sorted(x for x in all_ts_cols if x.startswith("time"))
        all_ts_cols.difference_update(all_ts_cols_sorted)
        all_ts_cols_sorted.extend(sorted(x for x in all_ts_cols if not x.endswith("]")))
        all_ts_cols.difference_update(all_ts_cols_sorted)
        all_ts_cols_sorted.extend(sorted(all_ts_cols))
        logger.info(f"Got {len(all_ts_cols_sorted)} columns in total")
        logger.info(f"The columns are: {all_ts_cols_sorted}")
    else:
        logger.warning("There are no timeseries files for any upgrades.")

    results_df_groups = results_df.groupby("upgrade")
    upgrade_list = get_upgrade_list(cfg)
    partition_columns = cfg.get("postprocessing", {}).get("partition_columns", [])
    partition_columns = [c.lower() for c in partition_columns]
    df_partition_columns = [f"build_existing_model.{c}" for c in partition_columns]
    missing_cols = set(df_partition_columns) - set(all_schema_dict.keys())
    if missing_cols:
        raise ValueError(f"The following partitioning columns are not found in results.json: {missing_cols}")
    if partition_columns:
        logger.info(f"The timeseries files will be partitioned by {partition_columns}.")

    logger.info(f"Will postprocess the following upgrades {upgrade_list}")
    for upgrade_id in upgrade_list:
        logger.info(f"Processing upgrade {upgrade_id}. ")
        df = dask.compute(results_df_groups.get_group(upgrade_id))[0]
        logger.info(f"Obtained results_df for {upgrade_id} with {len(df)} datapoints. ")
        df.rename(columns=to_camelcase, inplace=True)
        df = clean_up_results_df(df, cfg, keep_upgrade_id=True)
        del df["upgrade"]
        df.set_index("building_id", inplace=True)
        df.sort_index(inplace=True)
        schema = None
        partition_df = df[df_partition_columns].copy()
        partition_df.rename(
            columns={df_c: c for df_c, c in zip(df_partition_columns, partition_columns)},
            inplace=True,
        )
        if upgrade_id > 0:
            # Remove building characteristics for upgrade scenarios.
            cols_to_keep = list(filter(lambda x: not x.startswith("build_existing_model."), df.columns))
            df = df[cols_to_keep]
            null_cols = get_null_cols(df)
            # If certain column datatype is null (happens when it doesn't have any data), the datatype
            # for that column is attempted to be determined based on datatype in other upgrades
            if null_cols:
                logger.info(f"Upgrade {upgrade_id} has null cols: {null_cols}")
                schema, unresolved = correct_schema(all_schema_dict, df)
                if unresolved:
                    logger.info(f"The types for {unresolved} columns couldn't be determined.")
                else:
                    logger.info("All columns were successfully assigned a datatype based on other upgrades.")
        # Write CSV
        csv_filename = f"{results_csvs_dir}/results_up{upgrade_id:02d}.csv.gz"
        logger.info(f"Writing {csv_filename}")
        with fs.open(csv_filename, "wb") as f:
            with gzip.open(f, "wt", encoding="utf-8") as gf:
                df.to_csv(gf, index=True, lineterminator="\n")

        # Write Parquet
        if upgrade_id == 0:
            results_parquet_dir = f"{parquet_dir}/baseline"
        else:
            results_parquet_dir = f"{parquet_dir}/upgrades/upgrade={upgrade_id}"

        fs.makedirs(results_parquet_dir)
        parquet_filename = f"{results_parquet_dir}/results_up{upgrade_id:02d}.parquet"
        logger.info(f"Writing {parquet_filename}")
        write_dataframe_as_parquet(df.reset_index(), fs, parquet_filename, schema=schema)

        if do_timeseries:
            # Get the names of the timeseries file for each simulation in this upgrade
            ts_upgrade_path = f"{ts_in_dir}/up{upgrade_id:02d}"
            ts_filenames = [ts_upgrade_path + ts_filename for ts_filename in fs.ls(ts_upgrade_path)]
            ts_bldg_ids = [int(re.search(r"bldg(\d+).parquet", flname).group(1)) for flname in ts_filenames]
            if not ts_filenames:
                logger.warning(f"There are no timeseries files for upgrade{upgrade_id}.")
                continue
            logger.info(f"There are {len(ts_filenames)} timeseries files for upgrade{upgrade_id}.")

            # Calculate the mean and estimate the total memory usage
            read_ts_parquet = partial(read_enduse_timeseries_parquet, fs, all_ts_cols_sorted, ts_upgrade_path)
            get_ts_mem_usage_d = dask.delayed(lambda x: read_ts_parquet(x).memory_usage(deep=True).sum())
            sample_size = min(len(ts_bldg_ids), 36 * 3)
            mean_mem = np.mean(dask.compute(map(get_ts_mem_usage_d, random.sample(ts_bldg_ids, sample_size)))[0])

            # Determine how many files should be in each partition and group the files
            parquet_memory = int(
                cfg.get("eagle", {}).get("postprocessing", {}).get("parquet_memory_mb", MAX_PARQUET_MEMORY)
            )
            logger.info(f"Max parquet memory: {parquet_memory} MB")
            max_files_per_partition = max(1, math.floor(parquet_memory / (mean_mem / 1e6)))
            partition_df = partition_df.loc[ts_bldg_ids].copy()
            logger.info(f"partition_df for the upgrade has {len(partition_df)} rows.")
            bldg_id_groups, bldg_id_list, ngroup = get_partitioned_bldg_groups(
                partition_df, partition_columns, max_files_per_partition
            )
            logger.info(
                f"Processing {len(bldg_id_list)} building timeseries by combining max of "
                f"{max_files_per_partition} parquets together. This will create {len(bldg_id_groups)} parquet "
                f"partitions which go into {ngroup} column group(s) of {partition_columns}"
            )

            # TODO: The scheme and trailing slashes are probably not necessary. After verifying, we
            #  can remove the conditionals here (i.e., set `ts_out_loc` without conditions).
            #
            #  Trailing Slash:
            #  `concat_and_normalize`, which is what uses this (ts_out_loc), appends a "/" before
            #  also appending the output filename (which is good design). So, this (ts_out_loc)
            #  should not have a trailing slash. With a trailing slash, the filenames generated in
            #  concat_and_normalize end up with a double-slash, which doesn't work with
            #  GCSFileSystem. While this apparently works fine with LocalFileSystem and
            #  S3FileSystem, we should still remove the extraneous trailing slashes from them.
            #
            #  Scheme:
            #  The scheme ("s3://" for S3) is likely unnecessary since anywhere the path is used,
            #  it's used with `fs`.
            if isinstance(fs, LocalFileSystem):
                ts_out_loc = f"{ts_dir}/upgrade={upgrade_id}/"
            elif isinstance(fs, GCSFileSystem):
                ts_out_loc = f"{ts_dir}/upgrade={upgrade_id}"
            else:
                assert isinstance(fs, S3FileSystem)
                ts_out_loc = f"s3://{ts_dir}/upgrade={upgrade_id}/"

            fs.makedirs(ts_out_loc)
<<<<<<< HEAD
            logger.info(f'Created directory {ts_out_loc} for writing. Now concatenating ...')

            src_path = f'{ts_in_dir}/up{upgrade_id:02d}'
            concat_partial = dask.delayed(partial(concat_and_normalize,
                                                  fs, all_ts_cols_sorted, src_path, ts_out_loc, partition_columns))
            partition_vals_list = [list(partition_df.loc[bldg_id_list[0]].values) if partition_columns else []
                                   for bldg_id_list in bldg_id_groups]
=======
            logger.info(f"Created directory {ts_out_loc} for writing. Now concatenating ...")

            src_path = f"{ts_in_dir}/up{upgrade_id:02d}/"
            concat_partial = dask.delayed(
                partial(
                    concat_and_normalize,
                    fs,
                    all_ts_cols_sorted,
                    src_path,
                    ts_out_loc,
                    partition_columns,
                )
            )
            partition_vals_list = [
                list(partition_df.loc[bldg_id_list[0]].values) if partition_columns else []
                for bldg_id_list in bldg_id_groups
            ]
>>>>>>> 45082ec5

            with tempfile.TemporaryDirectory() as tmpdir:
                tmpfilepath = Path(tmpdir, "dask-report.html")
                with performance_report(filename=str(tmpfilepath)):
                    dask.compute(
                        map(
                            concat_partial,
                            *zip(*enumerate(bldg_id_groups)),
                            partition_vals_list,
                        )
                    )
                if tmpfilepath.exists():
                    fs.put_file(
                        str(tmpfilepath),
                        f"{results_dir}/dask_combine_report{upgrade_id}.html",
                    )

            logger.info(f"Finished combining and saving timeseries for upgrade{upgrade_id}.")
    logger.info("All aggregation completed. ")
    if do_timeseries:
        logger.info("Writing timeseries metadata files")
        write_metadata_files(fs, ts_dir, partition_columns)


def remove_intermediate_files(fs, results_dir, keep_individual_timeseries=False):
    # Remove aggregated files to save space
    sim_output_dir = f"{results_dir}/simulation_output"
    results_job_json_glob = f"{sim_output_dir}/results_job*.json.gz"
    logger.info("Removing results_job*.json.gz")
    for filename in fs.glob(results_job_json_glob):
        fs.rm(filename)
    if not keep_individual_timeseries:
        ts_in_dir = f"{sim_output_dir}/timeseries"
        fs.rm(ts_in_dir, recursive=True)


def upload_results(aws_conf, output_dir, results_dir, buildstock_csv_filename):
    logger.info("Uploading the parquet files to s3")

    output_folder_name = Path(output_dir).name
    parquet_dir = Path(results_dir).joinpath("parquet")
    ts_dir = parquet_dir / "timeseries"
    if not parquet_dir.is_dir():
        logger.error(f"{parquet_dir} does not exist. Please make sure postprocessing has been done.")
        raise FileNotFoundError(parquet_dir)

    all_files = []
    for file in parquet_dir.rglob("*.parquet"):
        all_files.append(file.relative_to(parquet_dir))
    for file in [*ts_dir.glob("_common_metadata"), *ts_dir.glob("_metadata")]:
        all_files.append(file.relative_to(parquet_dir))

    s3_prefix = aws_conf.get("s3", {}).get("prefix", "").rstrip("/")
    s3_bucket = aws_conf.get("s3", {}).get("bucket", None)
    if not (s3_prefix and s3_bucket):
        logger.error("YAML file missing postprocessing:aws:s3:prefix and/or bucket entry.")
        return
    s3_prefix_output = s3_prefix + "/" + output_folder_name + "/"

    s3 = boto3.resource("s3")
    bucket = s3.Bucket(s3_bucket)
    n_existing_files = len(list(bucket.objects.filter(Prefix=s3_prefix_output)))
    if n_existing_files > 0:
        logger.error(f"There are already {n_existing_files} files in the s3 folder {s3_bucket}/{s3_prefix_output}.")
        raise FileExistsError(f"s3://{s3_bucket}/{s3_prefix_output}")

    def upload_file(filepath, s3key=None):
        full_path = filepath if filepath.is_absolute() else parquet_dir.joinpath(filepath)
        s3 = boto3.resource("s3")
        bucket = s3.Bucket(s3_bucket)
        if s3key is None:
            s3key = Path(s3_prefix_output).joinpath(filepath).as_posix()
        bucket.upload_file(str(full_path), str(s3key))

    tasks = list(map(dask.delayed(upload_file), all_files))
    if buildstock_csv_filename is not None:
        buildstock_csv_filepath = Path(buildstock_csv_filename)
        if buildstock_csv_filepath.exists():
            tasks.append(
                dask.delayed(upload_file)(
                    buildstock_csv_filepath,
                    f"{s3_prefix_output}buildstock_csv/{buildstock_csv_filepath.name}",
                )
            )
        else:
            logger.warning(f"{buildstock_csv_filename} doesn't exist, can't upload.")
    dask.compute(tasks)
    logger.info(f"Upload to S3 completed. The files are uploaded to: {s3_bucket}/{s3_prefix_output}")
    return s3_bucket, s3_prefix_output


def create_athena_tables(aws_conf, tbl_prefix, s3_bucket, s3_prefix):
    logger.info("Creating Athena tables using glue crawler")

    region_name = aws_conf.get("region_name", "us-west-2")
    db_name = aws_conf.get("athena", {}).get("database_name", None)
    role = aws_conf.get("athena", {}).get("glue_service_role", "service-role/AWSGlueServiceRole-default")
    max_crawling_time = aws_conf.get("athena", {}).get("max_crawling_time", 600)
    assert db_name, "athena:database_name not supplied"

    # Check that there are files in the s3 bucket before creating and running glue crawler
    s3 = boto3.resource("s3")
    bucket = s3.Bucket(s3_bucket)
    s3_path = f"s3://{s3_bucket}/{s3_prefix}"
    n_existing_files = len(list(bucket.objects.filter(Prefix=s3_prefix)))
    if n_existing_files == 0:
        logger.warning(f"There are no files in {s3_path}, Athena tables will not be created as intended")
        return

    glueClient = boto3.client("glue", region_name=region_name)
    crawlTarget = {"S3Targets": [{"Path": s3_path, "Exclusions": ["**_metadata", "**_common_metadata"]}]}
    crawler_name = db_name + "_" + tbl_prefix
    tbl_prefix = tbl_prefix + "_"

    def create_crawler():
        glueClient.create_crawler(
            Name=crawler_name,
            Role=role,
            Targets=crawlTarget,
            DatabaseName=db_name,
            TablePrefix=tbl_prefix,
        )

    try:
        create_crawler()
    except glueClient.exceptions.AlreadyExistsException:
        logger.info(f"Deleting existing crawler: {crawler_name}. And creating new one.")
        glueClient.delete_crawler(Name=crawler_name)
        time.sleep(1)  # A small delay after deleting is required to prevent AlreadyExistsException again
        create_crawler()

    try:
        existing_tables = [x["Name"] for x in glueClient.get_tables(DatabaseName=db_name)["TableList"]]
    except glueClient.exceptions.EntityNotFoundException:
        existing_tables = []

    to_be_deleted_tables = [x for x in existing_tables if x.startswith(tbl_prefix)]
    if to_be_deleted_tables:
        logger.info(f"Deleting existing tables in db {db_name}: {to_be_deleted_tables}. And creating new ones.")
        glueClient.batch_delete_table(DatabaseName=db_name, TablesToDelete=to_be_deleted_tables)

    glueClient.start_crawler(Name=crawler_name)
    logger.info("Crawler started")
    is_crawler_running = True
    t = time.time()
    while time.time() - t < (3 * max_crawling_time):
        crawler_state = glueClient.get_crawler(Name=crawler_name)["Crawler"]["State"]
        metrics = glueClient.get_crawler_metrics(CrawlerNameList=[crawler_name])["CrawlerMetricsList"][0]
        if is_crawler_running and crawler_state != "RUNNING":
            is_crawler_running = False
            logger.info(f"Crawler has completed running. It is {crawler_state}.")
            logger.info(
                f"TablesCreated: {metrics['TablesCreated']} "
                f"TablesUpdated: {metrics['TablesUpdated']} "
                f"TablesDeleted: {metrics['TablesDeleted']} "
            )
        if crawler_state == "READY":
            logger.info("Crawler stopped. Deleting it now.")
            glueClient.delete_crawler(Name=crawler_name)
            break
        elif time.time() - t > max_crawling_time:
            logger.info("Crawler is taking too long. Aborting ...")
            logger.info(
                f"TablesCreated: {metrics['TablesCreated']} "
                f"TablesUpdated: {metrics['TablesUpdated']} "
                f"TablesDeleted: {metrics['TablesDeleted']} "
            )
            glueClient.stop_crawler(Name=crawler_name)
        elif time.time() - t > 2 * max_crawling_time:
            logger.warning(
                f"Crawler could not be stopped and deleted. Please delete the crawler {crawler_name} "
                f"manually from the AWS console"
            )
            break
        time.sleep(30)<|MERGE_RESOLUTION|>--- conflicted
+++ resolved
@@ -568,18 +568,9 @@
                 ts_out_loc = f"s3://{ts_dir}/upgrade={upgrade_id}/"
 
             fs.makedirs(ts_out_loc)
-<<<<<<< HEAD
-            logger.info(f'Created directory {ts_out_loc} for writing. Now concatenating ...')
-
-            src_path = f'{ts_in_dir}/up{upgrade_id:02d}'
-            concat_partial = dask.delayed(partial(concat_and_normalize,
-                                                  fs, all_ts_cols_sorted, src_path, ts_out_loc, partition_columns))
-            partition_vals_list = [list(partition_df.loc[bldg_id_list[0]].values) if partition_columns else []
-                                   for bldg_id_list in bldg_id_groups]
-=======
             logger.info(f"Created directory {ts_out_loc} for writing. Now concatenating ...")
 
-            src_path = f"{ts_in_dir}/up{upgrade_id:02d}/"
+            src_path = f"{ts_in_dir}/up{upgrade_id:02d}"
             concat_partial = dask.delayed(
                 partial(
                     concat_and_normalize,
@@ -594,7 +585,6 @@
                 list(partition_df.loc[bldg_id_list[0]].values) if partition_columns else []
                 for bldg_id_list in bldg_id_groups
             ]
->>>>>>> 45082ec5
 
             with tempfile.TemporaryDirectory() as tmpdir:
                 tmpfilepath = Path(tmpdir, "dask-report.html")
