--- conflicted
+++ resolved
@@ -568,31 +568,7 @@
                 f"partitions which go into {ngroup} column group(s) of {partition_columns}"
             )
 
-<<<<<<< HEAD
-            # TODO: The scheme and trailing slashes are probably not necessary. After verifying, we
-            #  can remove the conditionals here (i.e., set `ts_out_loc` without conditions).
-            #
-            #  Trailing Slash:
-            #  `concat_and_normalize`, which is what uses this (ts_out_loc), appends a "/" before
-            #  also appending the output filename (which is good design). So, this (ts_out_loc)
-            #  should not have a trailing slash. With a trailing slash, the filenames generated in
-            #  concat_and_normalize end up with a double-slash, which doesn't work with
-            #  GCSFileSystem. While this apparently works fine with LocalFileSystem and
-            #  S3FileSystem, we should still remove the extraneous trailing slashes from them.
-            #
-            #  Scheme:
-            #  The scheme ("s3://" for S3) is likely unnecessary since anywhere the path is used,
-            #  it's used with `fs`.
-            if isinstance(fs, LocalFileSystem):
-                ts_out_loc = f"{ts_dir}/upgrade={upgrade_id}/"
-            elif isinstance(fs, GCSFileSystem):
-                ts_out_loc = f"{ts_dir}/upgrade={upgrade_id}"
-            else:
-                assert isinstance(fs, S3FileSystem)
-                ts_out_loc = f"s3://{ts_dir}/upgrade={upgrade_id}/"
-=======
             ts_out_loc = f"{ts_dir}/upgrade={upgrade_id}"
->>>>>>> 62604449
 
             fs.makedirs(ts_out_loc)
             logger.info(f"Created directory {ts_out_loc} for writing. Now concatenating ...")
