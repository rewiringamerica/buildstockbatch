--- conflicted
+++ resolved
@@ -108,10 +108,6 @@
             'simulation_control_run_period_end_month': 12,
             'simulation_control_run_period_end_day_of_month': 31,
             'simulation_control_run_period_calendar_year': 2007,
-<<<<<<< HEAD
-            'debug': False,
-=======
->>>>>>> ed0334bc
             'add_component_loads': False
         }
 
