from buildstockbatch.workflow_generator.base import WorkflowGeneratorBase
from buildstockbatch.workflow_generator.residential import ResidentialDefaultWorkflowGenerator
from buildstockbatch.workflow_generator.residential_hpxml import ResidentialHpxmlWorkflowGenerator
from buildstockbatch.workflow_generator.commercial import CommercialDefaultWorkflowGenerator
import pytest


def test_apply_logic_recursion():

    apply_logic = WorkflowGeneratorBase.make_apply_logic_arg(['one', 'two', 'three'])
    assert apply_logic == '(one&&two&&three)'

    apply_logic = WorkflowGeneratorBase.make_apply_logic_arg({
        'and': ['one', 'two', 'three']
    })
    assert apply_logic == '(one&&two&&three)'

    apply_logic = WorkflowGeneratorBase.make_apply_logic_arg({
        'or': ['four', 'five', 'six']
    })
    assert apply_logic == '(four||five||six)'

    apply_logic = WorkflowGeneratorBase.make_apply_logic_arg({
        'not': 'seven'
    })
    assert apply_logic == '!seven'

    apply_logic = WorkflowGeneratorBase.make_apply_logic_arg({
        'and': [
            {'not': 'abc'},
            {'or': [
                'def',
                'ghi'
            ]},
            'jkl',
            'mno'
        ]
    })
    assert apply_logic == '(!abc&&(def||ghi)&&jkl&&mno)'


def test_residential_package_apply(mocker):
    mocker.patch.object(ResidentialDefaultWorkflowGenerator, 'validate_measures_and_arguments', return_value=True)
    sim_id = 'bldg1up1'
    building_id = 1
    upgrade_idx = 0
    cfg = {
        'baseline': {
            'n_buildings_represented': 100
        },
        'workflow_generator': {
            'type': 'residential_default',
            'args': {}
        },
        'upgrades': [
            {
                'upgrade_name': 'upgrade 1',
                'options': [
                    {
                        'option': 'option name',
                        'lifetime': 10,
                        'apply_logic': [
                            'one',
                            {'not': 'two'}
                        ],
                        'costs': [{
                            'value': 10,
                            'multiplier': 'sq.ft.'
                        }]
                    }
                ],
                'package_apply_logic': ['three', 'four', {'or': ['five', 'six']}]
            }
        ]
    }
    osw_gen = ResidentialDefaultWorkflowGenerator(cfg, 10)
    osw = osw_gen.create_osw(sim_id, building_id, upgrade_idx)
    upg_step = osw['steps'][2]
    assert upg_step['measure_dir_name'] == 'ApplyUpgrade'
    assert upg_step['arguments']['option_1'] == cfg['upgrades'][0]['options'][0]['option']
    assert upg_step['arguments']['package_apply_logic'] == WorkflowGeneratorBase.make_apply_logic_arg(cfg['upgrades'][0]['package_apply_logic'])  # noqa E501


def test_residential_simulation_controls_config(mocker):
    mocker.patch.object(ResidentialDefaultWorkflowGenerator, 'validate_measures_and_arguments', return_value=True)
    sim_id = 'bldb1up1'
    building_id = 1
    upgrade_idx = None
    cfg = {
        'baseline': {
            'n_buildings_represented': 100
        },
        'workflow_generator': {
            'type': 'residential_default',
            'args': {}
        },
    }
    n_datapoints = 10
    osw_gen = ResidentialDefaultWorkflowGenerator(cfg, n_datapoints)
    osw = osw_gen.create_osw(sim_id, building_id, upgrade_idx)
    step0 = osw['steps'][0]
    assert step0['measure_dir_name'] == 'ResidentialSimulationControls'
    default_args = {
        'timesteps_per_hr': 6,
        'begin_month': 1,
        'begin_day_of_month': 1,
        'end_month': 12,
        'end_day_of_month': 31,
        'calendar_year': 2007
    }
    for k, v in default_args.items():
        assert step0['arguments'][k] == v
    cfg['workflow_generator']['args']['residential_simulation_controls'] = {
        'timesteps_per_hr': 2,
        'begin_month': 7
    }
    osw_gen = ResidentialDefaultWorkflowGenerator(cfg, n_datapoints)
    osw = osw_gen.create_osw(sim_id, building_id, upgrade_idx)
    args = osw['steps'][0]['arguments']
    assert args['timesteps_per_hr'] == 2
    assert args['begin_month'] == 7
    for argname in ('begin_day_of_month', 'end_month', 'end_day_of_month', 'calendar_year'):
        assert args[argname] == default_args[argname]


def test_residential_simulation_weight(mocker):
    cfg = {
        'baseline': {
            'n_buildings_represented': 1000
        },
        'workflow_generator': {
            'type': 'residential_default',
            'args': {}
        }
    }
    n_datapoints = 10
    sim_id = 'bldb1up1'
    building_id = 1
    upgrade_idx = None
    osw_gen = ResidentialDefaultWorkflowGenerator(cfg, n_datapoints)
    osw = osw_gen.create_osw(sim_id, building_id, upgrade_idx)
    assert osw['steps'][1]['arguments']['sample_weight'] == pytest.approx(100, abs=1e-6)


def test_timeseries_csv_export(mocker):
    mocker.patch.object(ResidentialDefaultWorkflowGenerator, 'validate_measures_and_arguments', return_value=True)
    sim_id = 'bldb1up1'
    building_id = 1
    upgrade_idx = None
    cfg = {
        'baseline': {
            'n_buildings_represented': 100
        },
        'workflow_generator': {
            'type': 'residential_default',
            'args': {
                'timeseries_csv_export': {
                    'reporting_frequency': 'Timestep',
                    'output_variables': 'Zone Mean Air Temperature'
                }
            }
        }
    }
    n_datapoints = 10
    osw_gen = ResidentialDefaultWorkflowGenerator(cfg, n_datapoints)
    osw = osw_gen.create_osw(sim_id, building_id, upgrade_idx)
    timeseries_step = osw['steps'][-2]
    assert timeseries_step['measure_dir_name'] == 'TimeseriesCSVExport'
    default_args = {
        'reporting_frequency': 'Hourly',
        'include_enduse_subcategories': False,
        'output_variables': ''
    }
    osw_gen = ResidentialDefaultWorkflowGenerator(cfg, n_datapoints)
    osw = osw_gen.create_osw(sim_id, building_id, upgrade_idx)
    args = osw['steps'][-2]['arguments']
    assert args['reporting_frequency'] == 'Timestep'
    assert args['output_variables'] == 'Zone Mean Air Temperature'
    for argname in ('include_enduse_subcategories',):
        assert args[argname] == default_args[argname]


def test_additional_reporting_measures(mocker):
    mocker.patch.object(ResidentialDefaultWorkflowGenerator, 'validate_measures_and_arguments', return_value=True)
    sim_id = 'bldb1up1'
    building_id = 1
    upgrade_idx = None
    cfg = {
        'baseline': {
            'n_buildings_represented': 100
        },
        'workflow_generator': {
            'type': 'residential_default',
            'args': {
                'reporting_measures': [
                    {'measure_dir_name': 'ReportingMeasure1'},
                    {'measure_dir_name': 'ReportingMeasure2', 'arguments': {'arg1': 'asdf', 'arg2': 'jkl'}}
                ]
            }
        }
    }
    ResidentialDefaultWorkflowGenerator.validate(cfg)
    osw_gen = ResidentialDefaultWorkflowGenerator(cfg, 10)
    osw = osw_gen.create_osw(sim_id, building_id, upgrade_idx)
    reporting_measure_1_step = osw['steps'][-3]
    assert reporting_measure_1_step['measure_dir_name'] == 'ReportingMeasure1'
    assert reporting_measure_1_step['arguments'] == {}
    assert reporting_measure_1_step['measure_type'] == 'ReportingMeasure'
    reporting_measure_2_step = osw['steps'][-2]
    assert reporting_measure_2_step['measure_dir_name'] == 'ReportingMeasure2'
    assert reporting_measure_2_step['arguments']['arg1'] == 'asdf'
    assert reporting_measure_2_step['arguments']['arg2'] == 'jkl'
    assert len(reporting_measure_2_step['arguments'])
    assert reporting_measure_2_step['measure_type'] == 'ReportingMeasure'


def test_ignore_measures_argument(mocker):
    mocker.patch.object(ResidentialDefaultWorkflowGenerator, 'validate_measures_and_arguments', return_value=True)
    sim_id = 'bldb1up1'
    building_id = 1
    upgrade_idx = None
    cfg = {
        'baseline': {
            'n_buildings_represented': 100,
        },
        'workflow_generator': {
            'type': 'residential_default',
            'args': {
                'measures_to_ignore': [
                    'ResidentialApplianceCookingRange',
                    'ResidentialApplianceDishwasher',
                    'ResidentialApplianceClothesWasher',
                    'ResidentialApplianceClothesDryer',
                    'ResidentialApplianceRefrigerator'
                ]
            }
        }
    }
    osw_gen = ResidentialDefaultWorkflowGenerator(cfg, 10)
    osw = osw_gen.create_osw(sim_id, building_id, upgrade_idx)
    measure_step = None
    for step in osw['steps']:
        if step['measure_dir_name'] == 'BuildExistingModel':
            measure_step = step
            break
    assert measure_step is not None, osw
    assert 'measures_to_ignore' in measure_step['arguments'], measure_step
    assert measure_step['arguments']['measures_to_ignore'] == 'ResidentialApplianceCookingRange|' + \
        'ResidentialApplianceDishwasher|ResidentialApplianceClothesWasher|' + \
        'ResidentialApplianceClothesDryer|ResidentialApplianceRefrigerator', measure_step


def test_default_apply_upgrade(mocker):
    mocker.patch.object(ResidentialDefaultWorkflowGenerator, 'validate_measures_and_arguments', return_value=True)
    sim_id = 'bldg1up1'
    building_id = 1
    upgrade_idx = 0
    cfg = {
        'baseline': {
            'n_buildings_represented': 100
        },
        'workflow_generator': {
            'type': 'residential_default',
            'args': {}
        },
        'upgrades': [
            {
                'options': [
                    {
                        'option': 'Parameter|Option',
                    }
                ],
            }
        ]
    }
    osw_gen = ResidentialDefaultWorkflowGenerator(cfg, 10)
    osw = osw_gen.create_osw(sim_id, building_id, upgrade_idx)
    for step in osw['steps']:
        if step['measure_dir_name'] == 'ApplyUpgrade':
            break
    assert step['measure_dir_name'] == 'ApplyUpgrade'
    assert len(step['arguments']) == 2
    assert step['arguments']['run_measure'] == 1
    assert step['arguments']['option_1'] == 'Parameter|Option'


def test_simulation_output(mocker):
    mocker.patch.object(ResidentialDefaultWorkflowGenerator, 'validate_measures_and_arguments', return_value=True)
    sim_id = 'bldb1up1'
    building_id = 1
    upgrade_idx = None
    cfg = {
        'baseline': {
            'n_buildings_represented': 100
        },
        'workflow_generator': {
            'type': 'residential_default',
            'args': {
                'simulation_output': {
                    'include_enduse_subcategories': True
                }
            }
        }
    }
    n_datapoints = 10
    osw_gen = ResidentialDefaultWorkflowGenerator(cfg, n_datapoints)
    osw = osw_gen.create_osw(sim_id, building_id, upgrade_idx)
    simulation_output_step = osw['steps'][-2]
    assert simulation_output_step['measure_dir_name'] == 'SimulationOutputReport'
    default_args = {
        'include_enduse_subcategories': False
    }
    osw_gen = ResidentialDefaultWorkflowGenerator(cfg, n_datapoints)
    osw = osw_gen.create_osw(sim_id, building_id, upgrade_idx)
    args = osw['steps'][-2]['arguments']
    for argname in ('include_enduse_subcategories',):
        assert args[argname] != default_args[argname]


def test_residential_hpxml(mocker):
    sim_id = 'bldb1up1'
    building_id = 1
    upgrade_idx = 0
    cfg = {
        'baseline': {
            'n_buildings_represented': 100
        },
        'workflow_generator': {
            'type': 'residential_hpxml',
            'args': {
                'build_existing_model': {
                    'simulation_control_run_period_begin_month': 2,
                    'simulation_control_run_period_begin_day_of_month': 1,
                    'simulation_control_run_period_end_month': 2,
                    'simulation_control_run_period_end_day_of_month': 28,
                    'simulation_control_run_period_calendar_year': 2010,
                },
                'simulation_output_report': {
                    'timeseries_frequency': 'hourly',
                    'include_timeseries_total_consumptions': True,
                    'include_timeseries_end_use_consumptions': True,
                    'include_timeseries_total_loads': True,
                    'include_timeseries_zone_temperatures': False,
                }
            }
        },
        'upgrades': [
            {
                'options': [
                    {
                        'option': 'Parameter|Option',
                    }
                ],
            }
        ]
    }
    n_datapoints = 10
    osw_gen = ResidentialHpxmlWorkflowGenerator(cfg, n_datapoints)
    osw = osw_gen.create_osw(sim_id, building_id, upgrade_idx)

    steps = osw['steps']
<<<<<<< HEAD
    assert(len(steps) == 7)
=======
    assert len(steps) == 6
>>>>>>> 3efa3c87

    build_existing_model_step = steps[0]
    assert build_existing_model_step['measure_dir_name'] == 'BuildExistingModel'
    assert build_existing_model_step['arguments']['simulation_control_run_period_begin_month'] == 2
    assert build_existing_model_step['arguments']['simulation_control_run_period_begin_day_of_month'] == 1
    assert build_existing_model_step['arguments']['simulation_control_run_period_end_month'] == 2
    assert build_existing_model_step['arguments']['simulation_control_run_period_end_day_of_month'] == 28
    assert build_existing_model_step['arguments']['simulation_control_run_period_calendar_year'] == 2010

    apply_upgrade_step = steps[1]
    assert apply_upgrade_step['measure_dir_name'] == 'ApplyUpgrade'

    simulation_output_step = steps[2]
    assert simulation_output_step['measure_dir_name'] == 'ReportSimulationOutput'
    assert simulation_output_step['arguments']['timeseries_frequency'] == 'hourly'
    assert simulation_output_step['arguments']['include_timeseries_total_consumptions'] is True
    assert simulation_output_step['arguments']['include_timeseries_fuel_consumptions'] is False
    assert simulation_output_step['arguments']['include_timeseries_end_use_consumptions'] is True
    assert simulation_output_step['arguments']['include_timeseries_emissions'] is False
    assert simulation_output_step['arguments']['include_timeseries_emission_fuels'] is False
    assert simulation_output_step['arguments']['include_timeseries_emission_end_uses'] is False
    assert simulation_output_step['arguments']['include_timeseries_hot_water_uses'] is False
    assert simulation_output_step['arguments']['include_timeseries_total_loads'] is True
    assert simulation_output_step['arguments']['include_timeseries_component_loads'] is False
    assert simulation_output_step['arguments']['include_timeseries_zone_temperatures'] is False
    assert simulation_output_step['arguments']['include_timeseries_airflows'] is False
    assert simulation_output_step['arguments']['include_timeseries_weather'] is False
    assert simulation_output_step['arguments']['add_timeseries_dst_column'] is True
    assert simulation_output_step['arguments']['add_timeseries_utc_column'] is True

    hpxml_output_step = steps[3]
    assert hpxml_output_step['measure_dir_name'] == 'ReportHPXMLOutput'

<<<<<<< HEAD
    hpxml_output_step = steps[4]
    assert(hpxml_output_step['measure_dir_name'] == 'ReportUtilityBills')

    upgrade_costs_step = steps[5]
    assert(upgrade_costs_step['measure_dir_name'] == 'UpgradeCosts')

    server_dir_cleanup_step = steps[6]
    assert(server_dir_cleanup_step['measure_dir_name'] == 'ServerDirectoryCleanup')
=======
    upgrade_costs_step = steps[4]
    assert upgrade_costs_step['measure_dir_name'] == 'UpgradeCosts'

    server_dir_cleanup_step = steps[5]
    assert server_dir_cleanup_step['measure_dir_name'] == 'ServerDirectoryCleanup'
>>>>>>> 3efa3c87


def test_com_default_workflow_generator(mocker):
    mocker.patch.object(CommercialDefaultWorkflowGenerator, 'validate_measures_and_arguments', return_value=True)
    sim_id = 'bldb1up1'
    building_id = 1
    upgrade_idx = None
    cfg = {
        'baseline': {
            'n_buildings_represented': 100
        },
        'workflow_generator': {
            'type': 'commercial_default',
            'args': {
                'reporting_measures': [
                    {'measure_dir_name': 'ReportingMeasure1'},
                    {'measure_dir_name': 'ReportingMeasure2', 'arguments': {'arg1': 'asdf', 'arg2': 'jkl'}}
                ]
            }
        }
    }
    CommercialDefaultWorkflowGenerator.validate(cfg)
    osw_gen = CommercialDefaultWorkflowGenerator(cfg, 10)
    osw = osw_gen.create_osw(sim_id, building_id, upgrade_idx)
    reporting_measure_1_step = osw['steps'][-2]
    assert reporting_measure_1_step['measure_dir_name'] == 'ReportingMeasure1'
    assert reporting_measure_1_step['arguments'] == {}
    assert reporting_measure_1_step['measure_type'] == 'ReportingMeasure'
    reporting_measure_2_step = osw['steps'][-1]
    assert reporting_measure_2_step['measure_dir_name'] == 'ReportingMeasure2'
    assert reporting_measure_2_step['arguments']['arg1'] == 'asdf'
    assert reporting_measure_2_step['arguments']['arg2'] == 'jkl'
    assert len(reporting_measure_2_step['arguments'])
    assert reporting_measure_2_step['measure_type'] == 'ReportingMeasure'<|MERGE_RESOLUTION|>--- conflicted
+++ resolved
@@ -359,11 +359,8 @@
     osw = osw_gen.create_osw(sim_id, building_id, upgrade_idx)
 
     steps = osw['steps']
-<<<<<<< HEAD
-    assert(len(steps) == 7)
-=======
-    assert len(steps) == 6
->>>>>>> 3efa3c87
+    assert len(steps) == 7
+
 
     build_existing_model_step = steps[0]
     assert build_existing_model_step['measure_dir_name'] == 'BuildExistingModel'
@@ -397,22 +394,14 @@
     hpxml_output_step = steps[3]
     assert hpxml_output_step['measure_dir_name'] == 'ReportHPXMLOutput'
 
-<<<<<<< HEAD
     hpxml_output_step = steps[4]
-    assert(hpxml_output_step['measure_dir_name'] == 'ReportUtilityBills')
+    assert hpxml_output_step['measure_dir_name'] == 'ReportUtilityBills'
 
     upgrade_costs_step = steps[5]
-    assert(upgrade_costs_step['measure_dir_name'] == 'UpgradeCosts')
+    assert upgrade_costs_step['measure_dir_name'] == 'UpgradeCosts'
 
     server_dir_cleanup_step = steps[6]
-    assert(server_dir_cleanup_step['measure_dir_name'] == 'ServerDirectoryCleanup')
-=======
-    upgrade_costs_step = steps[4]
-    assert upgrade_costs_step['measure_dir_name'] == 'UpgradeCosts'
-
-    server_dir_cleanup_step = steps[5]
     assert server_dir_cleanup_step['measure_dir_name'] == 'ServerDirectoryCleanup'
->>>>>>> 3efa3c87
 
 
 def test_com_default_workflow_generator(mocker):
