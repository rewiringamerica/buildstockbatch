--- conflicted
+++ resolved
@@ -113,30 +113,7 @@
         """
         logger.debug("Generating OSW, sim_id={}".format(sim_id))
         workflow_args = copy.deepcopy(self.workflow_args)
-<<<<<<< HEAD
-
-        measure_args = self._get_mapped_args(workflow_args)  # start with the mapped arguments
-
-        measure_args["BuildExistingModel"].update(
-            {
-                "building_id": building_id,
-                "sample_weight": self.cfg["baseline"]["n_buildings_represented"] / self.n_datapoints,
-            }
-        )
-        debug = workflow_args.get("debug", False)
-
-        measure_args_mapping = self._get_measure_args_mapping()
-=======
-        workflow_key_to_measure_names = {  # This is the order the osw steps will be in
-            "build_existing_model": "BuildExistingModel",
-            "hpxml_to_openstudio": "HPXMLtoOpenStudio",  # Non-existing Workflow Key is fine
-            "simulation_output_report": "ReportSimulationOutput",
-            "report_hpxml_output": "ReportHPXMLOutput",
-            "report_utility_bills": "ReportUtilityBills",
-            "upgrade_costs": "UpgradeCosts",
-            "server_directory_cleanup": "ServerDirectoryCleanup",
-        }
->>>>>>> 818c3147
+        workflow_key_to_measure_names = self._get_workflow_key_to_measure_names()
 
         steps = []
         measure_args = {}
@@ -241,41 +218,39 @@
                 )
                 del measure_args[key]
 
-<<<<<<< HEAD
-    def _get_measure_args_mapping(self):
+    def _get_workflow_key_to_measure_names(self):
         upg_costs_measure_attrs = self.get_measure_attributes_from_xml(self.buildstock_dir, "UpgradeCosts")
         upg_costs_measure_type = upg_costs_measure_attrs["Measure Type"]
         if upg_costs_measure_type == "ModelMeasure":
-            measure_args_mapping = {
+            measure_args_mapping = {  # This is the order the osw steps will be in if UpgradeCosts is ModelMeasure
                 "build_existing_model": "BuildExistingModel",
-                "hpxml_to_openstudio": "HPXMLtoOpenStudio",
+                "hpxml_to_openstudio": "HPXMLtoOpenStudio",  # Non-existing Workflow Key is fine
                 "upgrade_costs": "UpgradeCosts",
                 "simulation_output_report": "ReportSimulationOutput",
                 "report_utility_bills": "ReportUtilityBills",
                 "server_directory_cleanup": "ServerDirectoryCleanup",
             }
         elif upg_costs_measure_type == "ReportingMeasure":
-            measure_args_mapping = {
-                "build_existing_model": "BuildExistingModel",
-                "hpxml_to_openstudio": "HPXMLtoOpenStudio",
-                "simulation_output_report": "ReportSimulationOutput",
-                "report_hpxml_output": "ReportHPXMLOutput",
-                "report_utility_bills": "ReportUtilityBills",
-                "upgrade_costs": "UpgradeCosts",
-                "server_directory_cleanup": "ServerDirectoryCleanup",
-            }
+            measure_args_mapping = (
+                {  # This is the order the osw steps will be in if UpgradeCosts is ReportingMeasure (old workflow)
+                    "build_existing_model": "BuildExistingModel",
+                    "hpxml_to_openstudio": "HPXMLtoOpenStudio",  # Non-existing Workflow Key is fine
+                    "simulation_output_report": "ReportSimulationOutput",
+                    "report_hpxml_output": "ReportHPXMLOutput",
+                    "report_utility_bills": "ReportUtilityBills",
+                    "upgrade_costs": "UpgradeCosts",
+                    "server_directory_cleanup": "ServerDirectoryCleanup",
+                }
+            )
         else:
             raise ValueError(f"Measure Type '{upg_costs_measure_type}' not recognized for measure 'UpgradeCosts'")
         return measure_args_mapping
 
-    def _get_mapped_args(self, workflow_args):
-=======
     def _get_mapped_args(
         self,
         workflow_args,
         measure_dir_name,
     ):
->>>>>>> 818c3147
         """
         Get the arguments to the measures from the workflow_args using the mapping in self.all_arg_map
         """
@@ -308,7 +283,6 @@
         return arguments
 
     @staticmethod
-<<<<<<< HEAD
     def get_measure_attributes_from_xml(buildstock_dir, measure_dir_name: str):
         for measure_path in ["measures", "resources/hpxml-measures"]:
             measure_dir_path = os.path.join(buildstock_dir, measure_path, measure_dir_name)
@@ -328,21 +302,6 @@
         return attributes
 
     @staticmethod
-    def recursive_dict_update(base_dict, new_dict):
-        """
-        Fully update a dictionary with another dictionary, traversing nested dictionaries
-        """
-        for key, value in new_dict.items():
-            if isinstance(value, dict):
-                base_dict.setdefault(key, {})
-                ResidentialHpxmlWorkflowGenerator.recursive_dict_update(base_dict[key], value)
-            else:
-                base_dict[key] = value
-        return True
-
-    @staticmethod
-=======
->>>>>>> 818c3147
     def _get_condensed_block(yaml_block):
         """
         If the yaml_block is a list of dicts, condense it into a single dict
