# -*- coding: utf-8 -*-

"""
buildstockbatch.base
~~~~~~~~~~~~~~~
This is the base class mixed into the deployment specific classes (i.e. peregrine, localdocker)

:author: Noel Merket
:copyright: (c) 2018 by The Alliance for Sustainable Energy
:license: BSD-3
"""

import dask.bag as db
from dask.distributed import Client
import datetime as dt
import gzip
import json
import logging
import math
import numpy as np
import os
import pandas as pd
import re
import requests
import shutil
import tempfile
import yaml
import zipfile

from buildstockbatch.osw import BuildStockOsw

logger = logging.getLogger(__name__)


def read_data_point_out_json(filename):
    try:
        with open(filename, 'r') as f:
            d = json.load(f)
    except (FileNotFoundError, NotADirectoryError):
        return None
    else:
        d['_id'] = os.path.basename(os.path.dirname(os.path.dirname(os.path.abspath(filename))))
        return d


def to_camelcase(x):
    s1 = re.sub('(.)([A-Z][a-z]+)', r'\1_\2', x)
    return re.sub('([a-z0-9])([A-Z])', r'\1_\2', s1).lower()


def flatten_datapoint_json(d):
    new_d = {
        '_id': d['_id'],
    }
    cols_to_keep = {
        'ApplyUpgrade': [
            'upgrade_name',
            'applicable'
        ]
    }
    for k1, k2s in cols_to_keep.items():
        for k2 in k2s:
            new_d['{}.{}'.format(k1, k2)] = d.get(k1, {}).get(k2)
    for k1 in ('BuildExistingModel', 'SimulationOutputReport'):
        for k2, v in d.get(k1, {}).items():
            new_d['{}.{}'.format(k1, k2)] = v
    return new_d


def read_out_osw(filename):
    try:
        with open(filename, 'r') as f:
            d = json.load(f)
    except (FileNotFoundError, NotADirectoryError):
        return None
    else:
        out_d = {}
        out_d['_id'] = os.path.basename(os.path.dirname(os.path.abspath(filename)))
        keys_to_copy = [
            'started_at',
            'completed_at',
            'completed_status'
        ]
        for key in keys_to_copy:
            out_d[key] = d[key]
        return out_d


class BuildStockBatchBase(object):

<<<<<<< HEAD
    OS_VERSION = '2.6.0'
    OS_SHA = '8c81faf8bc'
    LOGO = '''
     _ __         _     __,              _ __
    ( /  )    o  //   /(    _/_       / ( /  )     _/_    /
     /--< , ,,  // __/  `.  /  __ _, /<  /--< __,  /  _, /
    /___/(_/_(_(/_(_/_(___)(__(_)(__/ |_/___/(_/(_(__(__/ /_
      Executing BuildStock projects with grace since 2018

'''
=======
    OS_VERSION = '2.7.0'
    OS_SHA = '544f363db5'
>>>>>>> 88e09c32

    def __init__(self, project_filename):
        self.project_filename = os.path.abspath(project_filename)
        with open(self.project_filename, 'r') as f:
            self.cfg = yaml.load(f)
        if 'stock_type' not in self.cfg.keys():
            raise KeyError('Key `stock_type` not specified in project file `{}`'.format(project_filename))
        elif (self.stock_type != 'residential') & (self.stock_type != 'commercial'):
            raise KeyError('Key `{}` for value `stock_type` not recognized in `{}`'.format(self.cfg['stock_type'],
                                                                                           project_filename))
        self._weather_dir = None
        # Call property to create directory and copy weather files there
        _ = self.weather_dir  # noqa: F841

        self.sampler = None

    def _get_weather_files(self):
        local_weather_dir = os.path.join(self.project_dir, 'weather')
        for filename in os.listdir(local_weather_dir):
            shutil.copy(os.path.join(local_weather_dir, filename), self.weather_dir)
        if 'weather_files_path' in self.cfg:
            logger.debug('Copying weather files')
            if os.path.isabs(self.cfg['weather_files_path']):
                weather_file_path = os.path.abspath(self.cfg['weather_files_path'])
            else:
                weather_file_path = os.path.abspath(
                    os.path.join(
                        os.path.dirname(self.project_filename),
                        self.cfg['weather_files_path']
                    )
                )
            with zipfile.ZipFile(weather_file_path, 'r') as zf:
                logger.debug('Extracting weather files to: {}'.format(self.weather_dir))
                zf.extractall(self.weather_dir)
        else:
            logger.debug('Downloading weather files')
            r = requests.get(self.cfg['weather_files_url'], stream=True)
            with tempfile.TemporaryFile() as f:
                for chunk in r.iter_content(chunk_size=1024):
                    if chunk:
                        f.write(chunk)
                f.seek(0)
                with zipfile.ZipFile(f, 'r') as zf:
                    logger.debug('Extracting weather files to: {}'.format(self.weather_dir))
                    zf.extractall(self.weather_dir)

    @property
    def stock_type(self):
        return self.cfg['stock_type']

    @property
    def weather_dir(self):
        if self._weather_dir is None:
            self._weather_dir = tempfile.TemporaryDirectory(dir=self.project_dir, prefix='weather')
            self._get_weather_files()
        return self._weather_dir.name

    @property
    def buildstock_dir(self):
        if os.path.isabs(self.cfg['buildstock_directory']):
            d = os.path.abspath(self.cfg['buildstock_directory'])
        else:
            d = os.path.abspath(
                os.path.join(
                    os.path.dirname(self.project_filename),
                    self.cfg['buildstock_directory']
                )
            )
        # logger.debug('buildstock_dir = {}'.format(d))
        assert(os.path.isdir(d))
        return d

    @property
    def project_dir(self):
        d = os.path.abspath(
            os.path.join(self.buildstock_dir, self.cfg['project_directory'])
        )
        # logger.debug('project_dir = {}'.format(d))
        assert(os.path.isdir(d))
        return d

    @property
    def results_dir(self):
        raise NotImplementedError

    def run_sampling(self, n_datapoints=None):
        if n_datapoints is None:
            n_datapoints = self.cfg['baseline']['n_datapoints']
        return self.sampler.run_sampling(n_datapoints)

    def run_batch(self):
        raise NotImplementedError

    @classmethod
    def downselect_logic(cls, df, logic):
        if isinstance(logic, dict):
            assert (len(logic) == 1)
            key = list(logic.keys())[0]
            values = logic[key]
            if key == 'and':
                retval = cls.downselect_logic(df, values[0])
                for value in values[1:]:
                    retval &= cls.downselect_logic(df, value)
                return retval
            elif key == 'or':
                retval = cls.downselect_logic(df, values[0])
                for value in values[1:]:
                    retval |= cls.downselect_logic(df, value)
                return retval
            elif key == 'not':
                return ~cls.downselect_logic(df, values)
        elif isinstance(logic, list):
            retval = cls.downselect_logic(df, logic[0])
            for value in logic[1:]:
                retval &= cls.downselect_logic(df, value)
            return retval
        elif isinstance(logic, str):
            key, value = logic.split('|')
            return df[key] == value

    def downselect(self):
        logger.debug('Performing initial sampling to figure out number of samples for downselect')
        n_samples_init = 350000
        buildstock_csv_filename = self.run_sampling(n_samples_init)
        df = pd.read_csv(buildstock_csv_filename, index_col=0)
        df_new = df[self.downselect_logic(df, self.cfg['downselect'])]
        downselected_n_samples_init = df_new.shape[0]
        n_samples = math.ceil(self.cfg['baseline']['n_datapoints'] * n_samples_init / downselected_n_samples_init)
        os.remove(buildstock_csv_filename)
        buildstock_csv_filename = self.run_sampling(n_samples)
        with gzip.open(os.path.splitext(buildstock_csv_filename)[0] + '_orig.csv.gz', 'wb') as f_out:
            with open(buildstock_csv_filename, 'rb') as f_in:
                shutil.copyfileobj(f_in, f_out)
        df = pd.read_csv(buildstock_csv_filename, index_col=0)
        df_new = df[self.downselect_logic(df, self.cfg['downselect'])]
        old_index_name = df_new.index.name
        df_new.index = np.arange(len(df_new)) + 1
        df_new.index.name = old_index_name
        df_new.to_csv(buildstock_csv_filename)

    @staticmethod
    def create_osw(cfg, sim_id, **kwargs):
        osw_generator = BuildStockOsw(cfg)
        return osw_generator.create_osw(sim_id, **kwargs)

    @staticmethod
    def cleanup_sim_dir(sim_dir):

        # Convert the timeseries data to parquet
        timeseries_filename = os.path.join(sim_dir, 'run', 'enduse_timeseries.csv')
        if os.path.isfile(timeseries_filename):
            tsdf = pd.read_csv(timeseries_filename, parse_dates=['Time'])
            tsdf.to_parquet(os.path.splitext(timeseries_filename)[0] + '.parquet', engine='pyarrow', flavor='spark')

        # Remove files already in data_point.zip
        zipfilename = os.path.join(sim_dir, 'run', 'data_point.zip')
        if os.path.isfile(zipfilename):
            with zipfile.ZipFile(zipfilename, 'r') as zf:
                for filename in zf.namelist():
                    for filepath in (os.path.join(sim_dir, 'run', filename), os.path.join(sim_dir, filename)):
                        if os.path.exists(filepath):
                            os.remove(filepath)

        # Remove reports dir
        reports_dir = os.path.join(sim_dir, 'reports')
        if os.path.isdir(reports_dir):
            shutil.rmtree(reports_dir)

    def get_dask_client(self):
        return Client()

    def process_results(self):
        client = self.get_dask_client()  # noqa: F841
        results_dir = self.results_dir

        logger.debug('Creating Dask Dataframe of results')
        datapoint_output_jsons = db.from_sequence(os.listdir(results_dir), partition_size=500).\
            map(lambda x: os.path.join(results_dir, x, 'run', 'data_point_out.json'))
        df_d = datapoint_output_jsons.map(read_data_point_out_json).filter(lambda x: x is not None).\
            map(flatten_datapoint_json).to_dataframe().rename(columns=to_camelcase)
        out_osws = db.from_sequence(os.listdir(results_dir), partition_size=500).\
            map(lambda x: os.path.join(results_dir, x, 'out.osw'))
        df2_d = out_osws.map(read_out_osw).filter(lambda x: x is not None).to_dataframe()

        logger.debug('Computing Dask Dataframe')
        df = df2_d.merge(df_d, how='left', on='_id').compute()
        for col in ('started_at', 'completed_at'):
            df[col] = df[col].map(lambda x: dt.datetime.strptime(x, '%Y%m%dT%H%M%SZ'))

        logger.debug('Saving as csv')
        df.to_csv(os.path.join(results_dir, 'results.csv'), index=False)
        logger.debug('Saving as feather')
        df.reset_index().to_feather(os.path.join(results_dir, 'results.feather'))
        logger.debug('Saving as parquet')
        df.to_parquet(os.path.join(results_dir, 'results.parquet'), engine='pyarrow', flavor='spark')<|MERGE_RESOLUTION|>--- conflicted
+++ resolved
@@ -88,9 +88,8 @@
 
 class BuildStockBatchBase(object):
 
-<<<<<<< HEAD
-    OS_VERSION = '2.6.0'
-    OS_SHA = '8c81faf8bc'
+    OS_VERSION = '2.7.0'
+    OS_SHA = '544f363db5'
     LOGO = '''
      _ __         _     __,              _ __
     ( /  )    o  //   /(    _/_       / ( /  )     _/_    /
@@ -99,10 +98,6 @@
       Executing BuildStock projects with grace since 2018
 
 '''
-=======
-    OS_VERSION = '2.7.0'
-    OS_SHA = '544f363db5'
->>>>>>> 88e09c32
 
     def __init__(self, project_filename):
         self.project_filename = os.path.abspath(project_filename)
