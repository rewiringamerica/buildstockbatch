--- conflicted
+++ resolved
@@ -23,6 +23,11 @@
     "google-cloud-storage",
     "tqdm",
 ]
+
+aws_requires = [
+    "dask-cloudprovider[aws]",
+]
+
 
 setuptools.setup(
     name=metadata["__title__"],
@@ -70,17 +75,11 @@
             "rope",
             "doc8",
             "pre-commit",
-<<<<<<< HEAD
         ]
-        + gcp_requires,
+        + gcp_requires
+        + aws_requires,
         "gcp": gcp_requires,
-        "aws": [],
-=======
-        ],
-        "aws": [
-            "dask-cloudprovider[aws]",
-        ],
->>>>>>> 62604449
+        "aws": aws_requires,
     },
     entry_points={
         "console_scripts": [
