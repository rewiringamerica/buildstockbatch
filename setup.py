--- conflicted
+++ resolved
@@ -72,13 +72,9 @@
     entry_points={
         "console_scripts": [
             "buildstock_local=buildstockbatch.local:main",
-<<<<<<< HEAD
-            "buildstock_eagle=buildstockbatch.eagle:user_cli",
-            "buildstock_gcp=buildstockbatch.gcp.gcp:main",
-=======
             "buildstock_eagle=buildstockbatch.hpc:eagle_cli",
             "buildstock_kestrel=buildstockbatch.hpc:kestrel_cli",
->>>>>>> 61e32be2
+            "buildstock_gcp=buildstockbatch.gcp.gcp:main",
             "buildstock_aws=buildstockbatch.aws.aws:main",
         ]
     },
