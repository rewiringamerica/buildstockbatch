#!/usr/bin/env python

from codecs import open
import os
import setuptools
from setuptools.command.test import test as testing_cmd
import sys


class PyTest(testing_cmd):
    user_options = [('pytest-args=', 'a', "Arguments to pass into py.test")]

    def initialize_options(self):
        testing_cmd.initialize_options(self)
        try:
            from multiprocessing import cpu_count
            self.pytest_args = ['-n', str(cpu_count()), '--boxed']
        except (ImportError, NotImplementedError):
            self.pytest_args = ['-n', '1', '--boxed']

    def finalize_options(self):
        testing_cmd.finalize_options(self)
        self.test_args = []
        self.test_suite = True

    def run_tests(self):
        import pytest

        errno = pytest.main(self.pytest_args)
        sys.exit(errno)


here = os.path.abspath(os.path.dirname(__file__))
metadata = {}

with open(os.path.join(here, 'buildstockbatch', '__version__.py'), 'r', encoding='utf-8') as f:
    exec(f.read(), metadata)

with open('README.md', 'r', 'utf-8') as f:
    readme = f.read()

setuptools.setup(
    name=metadata['__title__'],
    version=metadata['__version__'],
    author=metadata['__author__'],
    author_email=metadata['__author_email__'],
    description=metadata['__description__'],
    long_description=readme,
    long_description_content_type='text/markdown',
    url=metadata['__url__'],
    packages=setuptools.find_packages(),
    python_requires='>=3.6',
    package_data={
        'buildstockbatch': ['*.sh'],
        '': ['LICENSE']
    },
    install_requires=[
        'pyyaml',
        'requests',
        'pandas',
        'joblib',
        'pyarrow>=0.10.0',
        'dask[complete]',
        'docker',
<<<<<<< HEAD
        'awscli',
        'boto3>=1.9.66',
        'tables'
=======
>>>>>>> 4dad85af
    ],
    extras_require={
        'dev': [
            'pytest>=2.8.0',
            'codecov',
            'Sphinx',
            'sphinx_rtd_theme',
            'flake8',
        ]
    },
    entry_points={
        'console_scripts': [
            'buildstock_docker=buildstockbatch.localdocker:main',
            'buildstock_eagle=buildstockbatch.eagle:user_cli',
        ]
    },
    cmdclass={'test': PyTest},
    license='BSD-3',
    classifiers=[
        'Development Status :: 3 - Alpha',
        'Intended Audience :: Science/Research',
        'License :: OSI Approved :: BSD License',
        'Natural Language :: English',
        'Programming Language :: Python',
        'Programming Language :: Python :: 3.6',
        'Programming Language :: Python :: 3.7'
    ]
)<|MERGE_RESOLUTION|>--- conflicted
+++ resolved
@@ -62,12 +62,8 @@
         'pyarrow>=0.10.0',
         'dask[complete]',
         'docker',
-<<<<<<< HEAD
         'awscli',
         'boto3>=1.9.66',
-        'tables'
-=======
->>>>>>> 4dad85af
     ],
     extras_require={
         'dev': [
